# -*- coding: ascii -*-
# $Id: CNC.py,v 1.8 2014/10/15 15:03:49 bnv Exp $
#
# Author: vvlachoudis@gmail.com
# Date: 24-Aug-2014

import os
import re
import pdb
import sys
import math
import types
import random
import string

import undo
import Unicode

from dxf   import DXF
from stl   import Binary_STL_Writer
from bpath import eq,Path, Segment
from bmath import *

IDPAT    = re.compile(r".*\bid:\s*(.*?)\)")
PARENPAT = re.compile(r"(\(.*?\))")
OPPAT    = re.compile(r"(.*)\[(.*)\]")
CMDPAT   = re.compile(r"([A-Za-z]+)")
BLOCKPAT = re.compile(r"^\(Block-([A-Za-z]+):\s*(.*)\)")
AUXPAT   = re.compile(r"^(%[A-Za-z0-9]+)\b *(.*)$")

STOP   = 0
SKIP   = 1
ASK    = 2
MSG    = 3
WAIT   = 4
UPDATE = 5

XY   = 0
XZ   = 1
YZ   = 2

CW   = 2
CCW  = 3

WCS  = ["G54", "G55", "G56", "G57", "G58", "G59"]

DISTANCE_MODE = { "G90" : "Absolute",
		  "G91" : "Incremental" }
FEED_MODE     = { "G93" : "1/Time",
		  "G94" : "unit/min",
		  "G95" : "unit/rev"}
UNITS         = { "G20" : "inch",
		  "G21" : "mm" }
PLANE         = { "G17" : "XY",
		  "G18" : "ZX",
		  "G19" : "YZ" }

# Modal Mode from $G and variable set
MODAL_MODES = {
	"G0"	: "motion",
	"G1"	: "motion",
	"G2"	: "motion",
	"G3"	: "motion",
	"G38.2"	: "motion",
	"G38.3"	: "motion",
	"G38.4"	: "motion",
	"G38.5"	: "motion",
	"G80"	: "motion",

	"G54"   : "WCS",
	"G55"   : "WCS",
	"G56"   : "WCS",
	"G57"   : "WCS",
	"G58"   : "WCS",
	"G59"   : "WCS",

	"G17"   : "plane",
	"G18"   : "plane",
	"G19"   : "plane",

	"G90"	: "distance",
	"G91"	: "distance",

	"G91.1" : "arc",

	"G93"   : "feedmode",
	"G94"   : "feedmode",
	"G95"   : "feedmode",

	"G20"	: "units",
	"G21"	: "units",

	"G40"	: "cutter",

	"G43.1" : "tlo",
	"G49"   : "tlo",

	"M0"	: "program",
	"M1"	: "program",
	"M2"	: "program",
	"M30"	: "program",

	"M3"    : "spindle",
	"M4"    : "spindle",
	"M5"    : "spindle",

	"M7"    : "coolant",
	"M8"    : "coolant",
	"M9"    : "coolant",
}

ERROR_HANDLING = {}
TOLERANCE = 1e-7
MAXINT    = 1000000000	# python3 doesn't have maxint

#------------------------------------------------------------------------------
# Return a value combined from two dictionaries new/old
#------------------------------------------------------------------------------
def getValue(name,new,old,default=0.0):
	try:
		return new[name]
	except:
		try:
			return old[name]
		except:
			return default

#===============================================================================
# Probing class and linear interpolation
#===============================================================================
class Probe:
	def __init__(self):
		self.init()

	#----------------------------------------------------------------------
	def init(self):
		self.filename = ""
		self.xmin =   0.0
		self.ymin =   0.0
		self.zmin = -10.0

		self.xmax =  10.0
		self.ymax =  10.0
		self.zmax =   3.0

		self._xstep = 1.0
		self._ystep = 1.0

		self.xn = 5
		self.yn = 5

		self.points = []	# probe points
		self.matrix = []	# 2D matrix with Z coordinates
		self.zeroed = False	# if probe was zeroed at any location
		self.start  = False	# start collecting probes
		self.saved  = False

	#----------------------------------------------------------------------
	def clear(self):
		del self.points[:]
		del self.matrix[:]
		self.zeroed = False
		self.start  = False
		self.saved  = False

	#----------------------------------------------------------------------
	def isEmpty(self): return len(self.matrix)==0

	#----------------------------------------------------------------------
	def makeMatrix(self):
		del self.matrix[:]
		for j in range(self.yn):
			self.matrix.append([0.0]*(self.xn))

	#----------------------------------------------------------------------
	# Load autolevel information from file
	#----------------------------------------------------------------------
	def load(self, filename=None):
		if filename is not None:
			self.filename = filename
		self.clear()
		self.saved = True

		def read(f):
			while True:
				line = f.readline()
				if len(line)==0: raise
				line = line.strip()
				if line: return map(float, line.split())

		f = open(self.filename,"r")
		self.xmin, self.xmax, self.xn = read(f)
		self.ymin, self.ymax, self.yn = read(f)
		self.zmin, self.zmax, feed    = read(f)
		CNC.vars["prbfeed"] = feed

		self.xn = max(2,int(self.xn))
		self.yn = max(2,int(self.yn))

		self.makeMatrix()
		self.xstep()
		self.ystep()

		self.start = True
		try:
			for j in range(self.yn):
				for i in range(self.xn):
					self.add(*read(f))
		except:
			raise
			#print "Error reading probe file",self.filename
		f.close()

	#----------------------------------------------------------------------
	# Save level information to file
	#----------------------------------------------------------------------
	def save(self, filename=None):
		if filename is not None:
			self.filename = filename
		f = open(self.filename,"w")
		f.write("%g %g %d\n"%(self.xmin, self.xmax, self.xn))
		f.write("%g %g %d\n"%(self.ymin, self.ymax, self.yn))
		f.write("%g %g %g\n"%(self.zmin, self.zmax, CNC.vars["prbfeed"]))
		f.write("\n\n")
		for j in range(self.yn):
			y = self.ymin + self._ystep*j
			for i in range(self.xn):
				x = self.xmin + self._xstep*i
				f.write("%g %g %g\n"%(x,y,self.matrix[j][i]))
			f.write("\n")
		f.close()
		self.saved = True

	#----------------------------------------------------------------------
	# Save level information as STL file
	#----------------------------------------------------------------------
	def saveAsSTL(self, filename=None):
		if filename is not None:
			self.filename = filename

		with open(self.filename, 'wb') as fp:
			writer = Binary_STL_Writer(fp)
			for j in range(self.yn -1):
				y1 = self.ymin + self._ystep*j
				y2 = self.ymin + self._ystep*(j+1)
				for i in range(self.xn -1):
					x1 = self.xmin + self._xstep*i
					x2 = self.xmin + self._xstep*(i+1)
					v1=[x1,y1,self.matrix[j][i]]
					v2=[x2,y1,self.matrix[j][i+1]]
					v3=[x2,y2,self.matrix[j+1][i+1]]
					v4=[x1,y2,self.matrix[j+1][i]]
					writer.add_face([v1,v2,v3,v4])
			writer.close()

	#----------------------------------------------------------------------
	# Return step
	#----------------------------------------------------------------------
	def xstep(self):
		self._xstep = (self.xmax-self.xmin)/float(self.xn-1)
		return self._xstep

	#----------------------------------------------------------------------
	def ystep(self):
		self._ystep = (self.ymax-self.ymin)/float(self.yn-1)
		return self._ystep

	#----------------------------------------------------------------------
	# Return the code needed to scan for autoleveling
	#----------------------------------------------------------------------
	def scan(self):
		self.clear()
		self.start = True
		self.makeMatrix()
		x = self.xmin
		xstep = self._xstep
		lines = []
		for j in range(self.yn):
			y = self.ymin + self._ystep*j
			for i in range(self.xn):
				lines.append("G0Z%.4f"%(self.zmax))
				lines.append("G0X%.4fY%.4f"%(x,y))
				lines.append("%sZ%.4fF%g"%(CNC.vars["prbcmd"], self.zmin, CNC.vars["prbfeed"]))
				x += xstep
			x -= xstep
			xstep = -xstep
		lines.append("G0Z%.4f"%(self.zmax))
		lines.append("G0X%.4fY%.4f"%(self.xmin,self.ymin))
		return lines

	#----------------------------------------------------------------------
	# Add a probed point to the list and the 3D matrix
	#----------------------------------------------------------------------
	def add(self, x,y,z):
		if not self.start: return
		i = round((x-self.xmin) / self._xstep)
		if i<0.0 or i>self.xn: return

		j = round((y-self.ymin) / self._ystep)
		if j<0.0 or j>self.yn: return

		rem = abs(x - (i*self._xstep + self.xmin))
		if rem > self._xstep/10.0: return

		rem = abs(y - (j*self._ystep + self.ymin))
		if rem > self._ystep/10.0: return

		try:
			self.matrix[int(j)][int(i)] = z
			self.points.append([x,y,z])
		except IndexError:
			pass

		if len(self.points) >= self.xn*self.yn:
			self.start = False

	#----------------------------------------------------------------------
	# Make z-level relative to the location of (x,y,0)
	#----------------------------------------------------------------------
	def setZero(self, x, y):
		del self.points[:]
		if self.isEmpty():
			self.zeroed = False
			return
		zero = self.interpolate(x,y)
		self.xstep()
		self.ystep()
		for j,row in enumerate(self.matrix):
			y = self.ymin + self._ystep*j
			for i in range(len(row)):
				x = self.xmin + self._xstep*i
				row[i] -= zero
				self.points.append([x,y,row[i]])
		self.zeroed = True

	#----------------------------------------------------------------------
	def interpolate(self, x, y):
		ix = (x-self.xmin) / self._xstep
		jy = (y-self.ymin) / self._ystep
		i = int(math.floor(ix))
		j = int(math.floor(jy))

		if i<0:
			i = 0
		elif i>=self.xn-1:
			i = self.xn-2

		if j<0:
			j = 0
		elif j>=self.yn-1:
			j = self.yn-2

		a = ix - i
		b = jy - j
		a1 = 1.0 - a
		b1 = 1.0 - b

		return a1*b1 * self.matrix[j][i]   + \
		       a1*b  * self.matrix[j+1][i] + \
		       a *b1 * self.matrix[j][i+1] + \
		       a *b  * self.matrix[j+1][i+1]

	#----------------------------------------------------------------------
	# Split line into multiple segments correcting for Z if needed
	# return only end points
	#----------------------------------------------------------------------
	def splitLine(self, x1, y1, z1, x2, y2, z2):
		dx = x2-x1
		dy = y2-y1
		dz = z2-z1

		if abs(dx)<1e-10: dx = 0.0
		if abs(dy)<1e-10: dy = 0.0
		if abs(dz)<1e-10: dz = 0.0

		if dx==0.0 and dy==0.0:
			return [(x2,y2,z2+self.interpolate(x2,y2))]

		# Length along projection on X-Y plane
		rxy = math.sqrt(dx*dx + dy*dy)
		dx /= rxy	# direction cosines along XY plane
		dy /= rxy
		dz /= rxy	# add correction for the slope in Z, versus the travel in XY

		i = int(math.floor((x1-self.xmin) / self._xstep))
		j = int(math.floor((y1-self.ymin) / self._ystep))
		if dx > 1e-10:
			tx  = (float(i+1)*self._xstep+self.xmin - x1)/ dx	# distance to next cell
			tdx = self._xstep / dx
		elif dx < -1e-10:
			tx  = (float(i)*self._xstep+self.xmin - x1)/ dx		# distance to next cell
			tdx = -self._xstep / dx
		else:
			tx  = 1e10
			tdx = 0.0

		if dy > 1e-10:
			ty  = (float(j+1)*self._ystep+self.ymin - y1)/ dy	# distance to next cell
			tdy = self._ystep / dy
		elif dy < -1e-10:
			ty  = (float(j)*self._ystep+self.ymin - y1)/ dy		# distance to next cell
			tdy = -self._ystep / dy
		else:
			ty  = 1e10
			tdy = 0.0

		segments = []
		rxy *= 0.999999999	# just reduce a bit to avoid precision errors
		while tx<rxy or ty<rxy:
			if tx==ty:
				t = tx
				tx += tdx
				ty += tdy
			elif tx<ty:
				t = tx
				tx += tdx
			else:
				t = ty
				ty += tdy
			x = x1 + t*dx
			y = y1 + t*dy
			z = z1 + t*dz
			segments.append((x,y,z+self.interpolate(x,y)))

		segments.append((x2,y2,z2+self.interpolate(x2,y2)))
		return segments

#===============================================================================
# contains a list of machine points vs position in the gcode
# calculates the transformation matrix (rotation + translation) needed
# to adjust the gcode to match the workpiece on the machine
#===============================================================================
class Orient:
	#-----------------------------------------------------------------------
	def __init__(self):
		self.markers = []		# list of points pairs (xm, ym, x, y)
						# xm,ym = machine x,y mpos
						# x, y  = desired or gcode location
		self.paths   = []
		self.errors  = []
		self.filename = ""
		self.clear()

	#-----------------------------------------------------------------------
	def clear(self, item=None):
		if item is None:
			self.clearPaths()
			del self.markers[:]
		else:
			del self.paths[item]
			del self.markers[item]

		self.phi = 0.0
		self.xo  = 0.0
		self.yo  = 0.0
		self.valid = False
		self.saved = False

	#-----------------------------------------------------------------------
	def clearPaths(self):
		del self.paths[:]

	#-----------------------------------------------------------------------
	def add(self, xm, ym, x, y):
		self.markers.append((xm,ym,x,y))
		self.valid = False
		self.saved = False

	#-----------------------------------------------------------------------
	def addPath(self, path):
		self.paths.append(path)

	#-----------------------------------------------------------------------
	def __getitem__(self, i):
		return self.markers[i]

	#-----------------------------------------------------------------------
	def __len__(self):
		return len(self.markers)

	#-----------------------------------------------------------------------
	# Return the rotation angle phi in radians and the offset (xo,yo)
	# or none on failure
	# Transformation equation is the following
	#
	#    Xm = R * X + T
	#
	#    Xm = [xm ym]^t
	#    X  = [x y]^t
	#
	#
	#       / cosf  -sinf \   / c  -s \
	#   R = |             | = |       |
	#       \ sinf   cosf /   \ s   c /
	#
	# Assuming that the machine is squared. We could even solve it for
	# a skewed machine, but then the arcs have to be converted to
	# ellipses...
	#
	#   T = [xo yo]^t
	#
	# The overdetermined system (equations) to solve are the following
	#      c*x + s*(-y) + xo      = xm
	#      s*x + c*y    + yo      = ym
	#  <=> c*y + s*y         + yo = ym
	#
	# We are solving for the unknowns c,s,xo,yo
	#
	#       /  x1  -y1  1 0 \ / c  \    / xm1 \
	#       |  y1   x1  0 1 | | s  |    | ym1 |
	#       |  x2  -y2  1 0 | | xo |    | xm2 |
	#       |  y2   x2  0 1 | \ yo /  = | ym2 |
	#	      ...                   ..
	#       |  xn  -yn  1 0 |           | xmn |
	#       \  yn   xn  0 1 /           \ ymn /
	#
	#               A            X    =    B
	#
	# Constraints:
	#   1. orthogonal system   c^2 + s^2 = 1
	#   2. no aspect ratio
	#
	#-----------------------------------------------------------------------
	def solve(self):
		self.valid = False
		if len(self.markers)< 2: raise Exception("Too few markers")
		A = []
		B = []
		for xm,ym,x,y in self.markers:
			A.append([x,-y,1.0,0.0]);	B.append([xm])
			A.append([y, x,0.0,1.0]);	B.append([ym])

		# The solution of the overdetermined system A X = B
		try:
			c,s,self.xo,self.yo = solveOverDetermined(Matrix(A),Matrix(B))
		except:
			raise Exception("Unable to solve system")

		#print "c,s,xo,yo=",c,s,xo,yo

		# Normalize the coefficients
		r = sqrt(c*c + s*s)	# length should be 1.0
		if abs(r-1.0) > 0.1:
			raise Exception("Resulting system is too skew")

#		print "r=",r
		#xo /= r
		#yo /= r
		self.phi = atan2(s, c)

		if abs(self.phi)<TOLERANCE: self.phi = 0.0	# rotation

		self.valid = True
		return self.phi,self.xo,self.yo

	#-----------------------------------------------------------------------
	# @return minimum, average and maximum error
	#-----------------------------------------------------------------------
	def error(self):
		# Type errors
		minerr = 1e9
		maxerr = 0.0
		sumerr = 0.0

		c = cos(self.phi)
		s = sin(self.phi)

		del self.errors[:]

		for i,(xm,ym,x,y) in enumerate(self.markers):
			dx = c*x - s*y + self.xo - xm
			dy = s*x + c*y + self.yo - ym
			err = sqrt(dx**2 + dy**2)
			self.errors.append(err)

			minerr = min(minerr, err)
			maxerr = max(maxerr, err)
			sumerr += err

		return minerr, sumerr/float(len(self.markers)), maxerr

	#-----------------------------------------------------------------------
	# Convert gcode to machine coordinates
	#-----------------------------------------------------------------------
	def gcode2machine(self, x, y):
		c = cos(self.phi)
		s = sin(self.phi)
		return	c*x - s*y + self.xo, \
			s*x + c*y + self.yo

	#-----------------------------------------------------------------------
	# Convert machine to gcode coordinates
	#-----------------------------------------------------------------------
	def machine2gcode(self, x, y):
		c = cos(self.phi)
		s = sin(self.phi)
		x -= self.xo
		y -= self.yo
		return	 c*x + s*y, \
			-s*x + c*y

	#----------------------------------------------------------------------
	# Load orient information from file
	#----------------------------------------------------------------------
	def load(self, filename=None):
		if filename is not None:
			self.filename = filename
		self.clear()
		self.saved = True

		f = open(self.filename,"r")
		for line in f:
			self.add(*map(float, line.split()))
		f.close()

	#----------------------------------------------------------------------
	# Save orient information to file
	#----------------------------------------------------------------------
	def save(self, filename=None):
		if filename is not None:
			self.filename = filename
		f = open(self.filename,"w")
		for xm,ym,x,y in self.markers:
			f.write("%g %g %g %g\n"%(xm,ym,x,y))
		f.close()
		self.saved = True

#===============================================================================
# Command operations on a CNC
#===============================================================================
class CNC:
	inch           = False
	lasercutter    = False
	acceleration_x = 25.0	# mm/s^2
	acceleration_y = 25.0	# mm/s^2
	acceleration_z = 25.0	# mm/s^2
	feedmax_x      = 3000
	feedmax_y      = 3000
	feedmax_z      = 2000
	travel_x       = 300
	travel_y       = 300
	travel_z       = 60
	accuracy       = 0.02	# sagitta error during arc conversion
	digits         = 4
	startup        = "G90"
	stdexpr        = False	# standard way of defining expressions with []
	comment        = ""	# last parsed comment
	developer      = False
	vars           = {}

	drillPolicy    = 1	# Expand Canned cycles
	toolPolicy     = 1	# Should be in sync with ProbePage
				# 0 - send to grbl
				# 1 - skip those lines
				# 2 - manual tool change

	toolWaitAfterProbe = True	# wait at tool change position after probing

	#----------------------------------------------------------------------
	def __init__(self):
		CNC.vars = {
				"prbx"      : 0.0,
				"prby"      : 0.0,
				"prbz"      : 0.0,
				"prbcmd"    : "G38.2",
				"prbfeed"   : 10.,
				"errline"   : "",
				"wx"        : 0.0,
				"wy"        : 0.0,
				"wz"        : 0.0,
				"mx"        : 0.0,
				"my"        : 0.0,
				"mz"        : 0.0,
				"_camwx"    : 0.0,
				"_camwy"    : 0.0,
				"G"         : ["G20","G54"],
				"TLO"       : 0.0,
				"motion"    : "G0",
				"WCS"       : "G54",
				"plane"     : "G17",
				"feedmode"  : "G94",
				"distance"  : "G90",
				"arc"       : "G91.1",
				"units"     : "G20",
				"cutter"    : "",
				"tlo"       : "",
				"program"   : "M0",
				"spindle"   : "M5",
				"coolant"   : "M9",

				"tool"      : 0,
				"feed"      : 0.0,
				"rpm"       : 0.0,

				"override"  : 100,
				"diameter"  : 3.175,	# Tool diameter
				"cutfeed"   : 1000.,	# Material feed for cutting
				"cutfeedz"  : 500.,	# Material feed for cutting
				"safe"      : 3.,
				"state"     : "",
				"msg"       : "",
				"stepz"     : 1.,
				"surface"   : 0.,
				"thickness" : 5.,
				"stepover"  : 40.,

				"PRB"
				"TLO"       : 0.,
			}
		self.initPath()
		self.resetAllMargins()

	#----------------------------------------------------------------------
	# Update G variables from "G" string
	#----------------------------------------------------------------------
	@staticmethod
	def updateG():
		for g in CNC.vars["G"]:
			if g[0] == "F":
				CNC.vars["feed"] = float(g[1:])
			elif g[0] == "S":
				CNC.vars["rpm"] = float(g[1:])
			elif g[0] == "T":
				CNC.vars["tool"] = int(g[1:])
			else:
				var = MODAL_MODES.get(g)
				if var is not None:
					CNC.vars[var] = g

	#----------------------------------------------------------------------
	def __getitem__(self, name):
		return CNC.vars[name]

	#----------------------------------------------------------------------
	def __setitem__(self, name, value):
		CNC.vars[name] = value

	#----------------------------------------------------------------------
	@staticmethod
	def loadConfig(config):
		section = "CNC"
		try: CNC.inch           = bool(int(config.get(section, "units")))
		except: pass
		try: CNC.lasercutter    = bool(int(config.get(section, "lasercutter")))
		except: pass
		try: CNC.acceleration_x = float(config.get(section, "acceleration_x"))
		except: pass
		try: CNC.acceleration_y = float(config.get(section, "acceleration_y"))
		except: pass
		try: CNC.acceleration_z = float(config.get(section, "acceleration_z"))
		except: pass
		try: CNC.feedmax_x      = float(config.get(section, "feedmax_x"))
		except: pass
		try: CNC.feedmax_y      = float(config.get(section, "feedmax_y"))
		except: pass
		try: CNC.feedmax_z      = float(config.get(section, "feedmax_z"))
		except: pass
		try: CNC.travel_x       = float(config.get(section, "travel_x"))
		except: pass
		try: CNC.travel_y       = float(config.get(section, "travel_y"))
		except: pass
		try: CNC.travel_z       = float(config.get(section, "travel_z"))
		except: pass
		try: CNC.travel_z       = float(config.get(section, "travel_z"))
		except: pass
		try: CNC.accuracy       = float(config.get(section, "accuracy"))
		except: pass
		try: CNC.digits         = int(  config.get(section, "round"))
		except: pass

		CNC.startup = config.get(section, "startup")
		CNC.header  = config.get(section, "header")
		CNC.footer  = config.get(section, "footer")

		if CNC.inch:
			CNC.acceleration_x  /= 25.4
			CNC.acceleration_y  /= 25.4
			CNC.acceleration_z  /= 25.4
			CNC.feedmax_x       /= 25.4
			CNC.feedmax_y       /= 25.4
			CNC.feedmax_z       /= 25.4
			CNC.travel_x        /= 25.4
			CNC.travel_y        /= 25.4
			CNC.travel_z        /= 25.4

		section = "Error"
		for cmd,value in config.items(section):
			try:
				ERROR_HANDLING[cmd.upper()] = int(value)
			except:
				pass

	#----------------------------------------------------------------------
	@staticmethod
	def saveConfig(config):
		pass

	#----------------------------------------------------------------------
	def initPath(self, x=None, y=None, z=None):
		if x is None:
			self.x = self.xval = 0
		else:
			self.x = self.xval = x
		if y is None:
			self.y = self.yval = 0
		else:
			self.y = self.yval = y
		if z is None:
			self.z = self.zval = 0
		else:
			self.z = self.zval = z
		self.ival = self.jval = self.kval = 0.0
		self.uval = self.vval = self.wval = 0.0
		self.dx   = self.dy   = self.dz   = 0.0
		self.di   = self.dj   = self.dk   = 0.0
		self.rval = 0.0
		self.pval = 0.0
		self.qval = 0.0
		self.unit = 1.0
		self.mval = 0
		self.lval = 1
		self.tool = 0
		self._lastTool = None

		self.absolute    = True		# G90/G91     absolute/relative motion
		self.arcabsolute = False	# G90.1/G91.1 absolute/relative arc
		self.retractz    = True		# G98/G99     retract to Z or R
		self.gcode       = None
		self.plane       = XY
		self.feed        = 0		# Actual gcode feed rate (not to confuse with cutfeed
		self.totalLength = 0.0
		self.totalTime   = 0.0

	#----------------------------------------------------------------------
	def resetEnableMargins(self):
		# Selected blocks margin
		CNC.vars["xmin"]  = CNC.vars["ymin"]  = CNC.vars["zmin"]  =  1000000.0
		CNC.vars["xmax"]  = CNC.vars["ymax"]  = CNC.vars["zmax"]  = -1000000.0

	#----------------------------------------------------------------------
	def resetAllMargins(self):
		self.resetEnableMargins()
		# All blocks margin
		CNC.vars["axmin"] = CNC.vars["aymin"] = CNC.vars["azmin"] =  1000000.0
		CNC.vars["axmax"] = CNC.vars["aymax"] = CNC.vars["azmax"] = -1000000.0

	#----------------------------------------------------------------------
	@staticmethod
	def isMarginValid():
		return	CNC.vars["xmin"] <= CNC.vars["xmax"] and \
			CNC.vars["ymin"] <= CNC.vars["ymax"] and \
			CNC.vars["zmin"] <= CNC.vars["zmax"]

	#----------------------------------------------------------------------
	@staticmethod
	def isAllMarginValid():
		return	CNC.vars["axmin"] <= CNC.vars["axmax"] and \
			CNC.vars["aymin"] <= CNC.vars["aymax"] and \
			CNC.vars["azmin"] <= CNC.vars["azmax"]

	#----------------------------------------------------------------------
	# Number formating
	#----------------------------------------------------------------------
	@staticmethod
	def fmt(c, v, d=None):
		if d is None: d = CNC.digits
		return ("%s%*f"%(c,d,v)).rstrip("0").rstrip(".")

	#----------------------------------------------------------------------
	@staticmethod
	def gcode(g, pairs):
		s = "g%d"%(g)
		for c,v in pairs:
			s += " %c%g"%(c, round(v,CNC.digits))
		return s

	#----------------------------------------------------------------------
	@staticmethod
	def _gcode(g, **args):
		s = "g%d"%(g)
		for n,v in args.items():
			s += ' ' + CNC.fmt(n,v)
		return s

	#----------------------------------------------------------------------
	@staticmethod
	def _goto(g, x=None, y=None, z=None, **args):
		s = "g%d"%(g)
		if x is not None: s += ' '+CNC.fmt('x',x)
		if y is not None: s += ' '+CNC.fmt('y',y)
		if z is not None: s += ' '+CNC.fmt('z',z)
		for n,v in args.items():
			s += ' ' + CNC.fmt(n,v)
		return s

	#----------------------------------------------------------------------
	@staticmethod
	def grapid(x=None, y=None, z=None, **args):
		return CNC._goto(0,x,y,z,**args)

	#----------------------------------------------------------------------
	@staticmethod
	def gline(x=None, y=None, z=None, **args):
		return CNC._goto(1,x,y,z,**args)

	#----------------------------------------------------------------------
	@staticmethod
	def glinev(g, v, feed=None):
		pairs = zip("xyz",v)
		if feed is not None:
			pairs.append(("f",feed))
		return CNC.gcode(g, pairs)

	#----------------------------------------------------------------------
	@staticmethod
	def garcv(g, v, ijk):
		return CNC.gcode(g, zip("xyz",v) + zip("ij",ijk[:2]))

	#----------------------------------------------------------------------
	@staticmethod
	def garc(g, x=None, y=None, z=None, i=None, j=None, k=None, **args):
		s = "g%d"%(g)
		if x is not None: s += ' '+CNC.fmt('x',x)
		if y is not None: s += ' '+CNC.fmt('y',y)
		if z is not None: s += ' '+CNC.fmt('z',z)
		if i is not None: s += ' '+CNC.fmt('i',i)
		if j is not None: s += ' '+CNC.fmt('j',j)
		if k is not None: s += ' '+CNC.fmt('k',k)
		for n,v in args.items():
			s += ' ' + CNC.fmt(n,v)
		return s

	#----------------------------------------------------------------------
	# Enter to material or start the laser
	#----------------------------------------------------------------------
	@staticmethod
	def zenter(z):
		if CNC.lasercutter:
			return "m3"
		else:
			return "g1 %s %s"%(CNC.fmt("z",z), CNC.fmt("f",CNC.vars["cutfeedz"]))

	#----------------------------------------------------------------------
	@staticmethod
	def zexit(z):
		if CNC.lasercutter:
			return "m5"
		else:
			return "g0 %s"%(CNC.fmt("z",z))

	#----------------------------------------------------------------------
	# gcode to go to z-safe
	# Exit from material or stop the laser
	#----------------------------------------------------------------------
	@staticmethod
	def zsafe():
		return CNC.zexit(CNC.vars["safe"])

	#----------------------------------------------------------------------
	# @return line in broken a list of commands, None if empty or comment
	#----------------------------------------------------------------------
	@staticmethod
	def parseLine(line):
		line = PARENPAT.sub("",line)

		# skip empty lines
		if len(line)==0 or line[0] in ("%","(","#",";"):
			return None

		# process command
		# strip all spaces
		line = line.replace(" ","")

		# break line into tokens
		#cmd = []
		#for ch in line:
		#

		# Insert space before each command
		line = CMDPAT.sub(r" \1",line).lstrip()
		return line.split()

	# -----------------------------------------------------------------------------
	# @return line,comment
	#	line broken in a list of commands,
	#       None,"" if empty or comment
	#       else compiled expressions,""
	#----------------------------------------------------------------------
	@staticmethod
	def parseLine2(line, space=False):
		line = line.strip()
		if not line: return None
		if line[0] == "$": return line

		# to accept #nnn variables as _nnn internally
		line = line.replace('#','_')
		CNC.comment = ""

		# execute literally the line after the first character
		if line[0]=='%':
			# special command
			pat = AUXPAT.match(line.strip())
			if pat:
				cmd  = pat.group(1)
				args = pat.group(2)
			else:
				cmd  = None
				args = None
			if cmd=="%wait":
				return (WAIT,)
			elif cmd=="%msg":
				if not args: args = None
				return (MSG, args)
			elif cmd=="%update":
				return (UPDATE, args)
			else:
				try:
					return compile(line[1:],"","exec")
				except:
					# FIXME show the error!!!!
					return None

		# most probably an assignment like  #nnn = expr
		if line[0]=='_':
			try:
				return compile(line,"","exec")
			except:
				# FIXME show the error!!!!
				return None

		# commented line
		if line[0] == ';':
			CNC.comment = line[1:].strip()
			return None

		out = []		# output list of commands
		braket    = 0		# bracket count []
		paren     = 0		# parenthesis count ()
		expr      = ""		# expression string
		cmd       = ""		# cmd string
		inComment = False	# inside inComment
		for i,ch in enumerate(line):
			if ch == '(':
				# comment start?
				paren += 1
				inComment = (braket==0)
				if not inComment:
					expr += ch
			elif ch == ')':
				# comment end?
				paren -= 1
				if not inComment: expr += ch
				if paren==0 and inComment: inComment=False
			elif ch == '[':
				# expression start?
				if not inComment:
					if CNC.stdexpr: ch='('
					braket += 1
					if braket==1:
						if cmd:
							out.append(cmd)
							cmd = ""
					else:
						expr += ch
				else:
					CNC.comment += ch
			elif ch == ']':
				# expression end?
				if not inComment:
					if CNC.stdexpr: ch=')'
					braket -= 1
					if braket==0:
						try:
							out.append(compile(expr,"","eval"))
						except:
							# FIXME show the error!!!!
							pass
						#out.append("<<"+expr+">>")
						expr = ""
					else:
						expr += ch
				else:
					CNC.comment += ch
			elif ch=='=':
				# check for assignments (FIXME very bad)
				if not out and braket==0 and paren==0:
					for i in " ()-+*/^$":
						if i in cmd:
							cmd += ch
							break
					else:
						try:
							return compile(line,"","exec")
						except:
							# FIXME show the error!!!!
							return None
			elif ch == ';':
				# Skip everything after the semicolon on normal lines
				if not inComment and paren==0 and braket==0:
					CNC.comment += line[i+1:]
					break
				else:
					expr += ch

			elif braket>0:
				expr += ch

			elif not inComment:
				if ch == ' ':
					if space:
						cmd += ch
				else:
					cmd += ch

			elif inComment:
				CNC.comment += ch

		if cmd: out.append(cmd)

		# return output commands
		if len(out)==0:
			return None
		if len(out)>1:
			return out
		return out[0]

	#----------------------------------------------------------------------
	# Break line into commands
	#----------------------------------------------------------------------
	@staticmethod
	def breakLine(line):
		if line is None: return None
		# Insert space before each command
		line = CMDPAT.sub(r" \1",line).lstrip()
		return line.split()

	#----------------------------------------------------------------------
	# Create path for one g command
	#----------------------------------------------------------------------
	def motionStart(self, cmds):
		#print "\n<<<",cmds
		for cmd in cmds:
			c = cmd[0].upper()
			try:
				value = float(cmd[1:])
			except:
				value = 0

			if   c == "X":
				self.xval = value*self.unit
				if not self.absolute:
					self.xval += self.x
				self.dx = self.xval - self.x

			elif c == "Y":
				self.yval = value*self.unit
				if not self.absolute:
					self.yval += self.y
				self.dy = self.yval - self.y

			elif c == "Z":
				self.zval = value*self.unit
				if not self.absolute:
					self.zval += self.z
				self.dz = self.zval - self.z

			elif c == "A":
				self.aval = value*self.unit

			elif c == "F":
				self.feed = value*self.unit

			elif c == "G":
				gcode = int(value)
				decimal = int(round((value - gcode)*10))

				# Execute immediately
				if gcode==17:
					self.plane = XY

				elif gcode==18:
					self.plane = XZ

				elif gcode==19:
					self.plane = YZ

				elif gcode==20:	# Switch to inches
					if CNC.inch:
						self.unit = 1.0
					else:
						self.unit = 25.4

				elif gcode==21:	# Switch to mm
					if CNC.inch:
						self.unit = 1.0/25.4
					else:
						self.unit = 1.0

				elif gcode==80:
					# turn off canned cycles
					self.gcode = None
					self.dz    = 0
					self.zval  = self.z

				elif gcode==90:
					if decimal == 0:
						self.absolute = True
					elif decimal == 1:
						self.arcabsolute = True

				elif gcode==91:
					if decimal == 0:
						self.absolute = False
					elif decimal == 1:
						self.arcabsolute = False

				elif gcode==98:
					self.retractz = True

				elif gcode==99:
					self.retractz = False

				else:
					self.gcode = gcode

			elif c == "I":
				self.ival = value*self.unit
				if self.arcabsolute:
					self.ival -= self.x

			elif c == "J":
				self.jval = value*self.unit
				if self.arcabsolute:
					self.jval -= self.y

			elif c == "K":
				self.kval = value*self.unit
				if self.arcabsolute:
					self.kval -= self.z

			elif c == "L":
				self.lval = int(value)

			elif c == "M":
				self.mval = int(value)

			elif c == "N":
				pass

			elif c == "P":
				self.pval = value

			elif c == "Q":
				self.qval = value*self.unit

			elif c == "R":
				self.rval = value*self.unit

			elif c == "T":
				self.tool = int(value)

			elif c == "U":
				self.uval = value*self.unit

			elif c == "V":
				self.vval = value*self.unit

			elif c == "W":
				self.wval = value*self.unit

	#----------------------------------------------------------------------
	# Return center x,y,z,r for arc motions 2,3 and set self.rval
	#----------------------------------------------------------------------
	def motionCenter(self):
		if self.rval>0.0:
			if self.plane == XY:
				x  = self.x
				y  = self.y
				xv = self.xval
				yv = self.yval
			elif self.plane == XZ:
				x  = self.x
				y  = self.z
				xv = self.xval
				yv = self.zval
			else:
				x  = self.y
				y  = self.z
				xv = self.yval
				yv = self.zval

			ABx = xv-x
			ABy = yv-y
			Cx  = 0.5*(x+xv)
			Cy  = 0.5*(y+yv)
			AB  = math.sqrt(ABx**2 + ABy**2)
			try: OC  = math.sqrt(self.rval**2 - AB**2/4.0)
			except: OC = 0.0
			if self.gcode==2: OC = -OC	# CW
			if AB != 0.0:
				return Cx-OC*ABy/AB, Cy + OC*ABx/AB
			else:
				# Error!!!
				return x,y
		else:
			# Center
			xc = self.x + self.ival
			yc = self.y + self.jval
			zc = self.z + self.kval
			self.rval = math.sqrt(self.ival**2 + self.jval**2 + self.kval**2)

			if self.plane == XY:
				return xc,yc
			elif self.plane == XZ:
				return xc,zc
			else:
				return yc,zc

		# Error checking
		#err = abs(self.rval - math.sqrt((self.xval-xc)**2 + (self.yval-yc)**2 + (self.zval-zc)**2))
		#if err/self.rval>0.001:
			#print "Error invalid arc", self.xval, self.yval, self.zval, err
		#return xc,yc,zc

	#----------------------------------------------------------------------
	# Create path for one g command
	#----------------------------------------------------------------------
	def motionPath(self):
		xyz = []

		# Execute g-code
		if self.gcode in (0,1):	# fast move or line
			if self.xval-self.x != 0.0 or \
			   self.yval-self.y != 0.0 or \
			   self.zval-self.z != 0.0:
				xyz.append((self.x,self.y,self.z))
				xyz.append((self.xval,self.yval,self.zval))

		elif self.gcode in (2,3):	# CW=2,CCW=3 circle
			xyz.append((self.x,self.y,self.z))
			uc,vc = self.motionCenter()

			gcode = self.gcode
			if self.plane == XY:
				u0 = self.x
				v0 = self.y
				w0 = self.z
				u1 = self.xval
				v1 = self.yval
				w1 = self.zval
			elif self.plane == XZ:
				u0 = self.x
				v0 = self.z
				w0 = self.y
				u1 = self.xval
				v1 = self.zval
				w1 = self.yval
				gcode = 5-gcode	# flip 2-3 when XZ plane is used
			else:
				u0 = self.y
				v0 = self.z
				w0 = self.x
				u1 = self.yval
				v1 = self.zval
				w1 = self.xval
			phi0 = math.atan2(v0-vc, u0-uc)
			phi1 = math.atan2(v1-vc, u1-uc)
			try:
				sagitta = 1.0-CNC.accuracy/self.rval
			except ZeroDivisionError:
				sagitta = 0.0
			if sagitta>0.0:
				df = 2.0*math.acos(sagitta)
				df = min(df, math.pi/4.0)
			else:
				df = math.pi/4.0

			if gcode==2:
				if phi1>=phi0-1e-10: phi1 -= 2.0*math.pi
				ws  = (w1-w0)/(phi1-phi0)
				phi = phi0 - df
				while phi>phi1:
					u = uc + self.rval*math.cos(phi)
					v = vc + self.rval*math.sin(phi)
					w = w0 + (phi-phi0)*ws
					phi -= df
					if self.plane == XY:
						xyz.append((u,v,w))
					elif self.plane == XZ:
						xyz.append((u,w,v))
					else:
						xyz.append((w,u,v))
			else:
				if phi1<=phi0+1e-10: phi1 += 2.0*math.pi
				ws  = (w1-w0)/(phi1-phi0)
				phi = phi0 + df
				while phi<phi1:
					u = uc + self.rval*math.cos(phi)
					v = vc + self.rval*math.sin(phi)
					w = w0 + (phi-phi0)*ws
					phi += df
					if self.plane == XY:
						xyz.append((u,v,w))
					elif self.plane == XZ:
						xyz.append((u,w,v))
					else:
						xyz.append((w,u,v))

			xyz.append((self.xval,self.yval,self.zval))

		elif self.gcode==4:		# Dwell
			self.totalTime = self.pval

		elif self.gcode in (81,82,83,85,86,89): # Canned cycles
			#print "x=",self.x
			#print "y=",self.y
			#print "z=",self.z
			#print "dx=",self.dx
			#print "dy=",self.dy
			#print "dz=",self.dz
			#print "abs=",self.absolute,"retract=",self.retractz

			# FIXME Assuming only on plane XY
			if self.absolute:
				# FIXME is it correct?
				self.lval = 1
				if self.retractz:
					clearz = max(self.rval, self.z)
				else:
					clearz = self.rval
				drill  = self.zval
			else:
				clearz = self.z + self.rval
				drill  = clearz + self.dz
			#print "clearz=",clearz
			#print "drill=",drill

			x,y,z = self.x, self.y, self.z
			xyz.append((x,y,z))
			if z != clearz:
				z = clearz
				xyz.append((x,y,z))
			for l in range(self.lval):
				# Rapid move parallel to XY
				x += self.dx
				y += self.dy
				xyz.append((x,y,z))

				# Rapid move parallel to clearz
				if self.z > clearz:
					xyz.append((x,y,clearz))

				# Drill to z
				xyz.append((x,y,drill))

				# Move to original position
				z = clearz
				xyz.append((x,y,z))	# ???

		#for a in xyz: print a

		return xyz

	#----------------------------------------------------------------------
	# move to end position
	#----------------------------------------------------------------------
	def motionEnd(self):
		#print "x=",self.x
		#print "y=",self.y
		#print "z=",self.z
		#print "dx=",self.dx
		#print "dy=",self.dy
		#print "dz=",self.dz
		#print "abs=",self.absolute,"retract=",self.retractz

		if self.gcode in (0,1,2,3):
			self.x = self.xval
			self.y = self.yval
			self.z = self.zval
			self.dx = 0
			self.dy = 0
			self.dz = 0

			if self.gcode >= 2: # reset at the end
				self.rval = self.ival = self.jval = self.kval = 0.0

		elif self.gcode in (28,30,92):
			self.x = 0.0
			self.y = 0.0
			self.z = 0.0
			self.dx = 0
			self.dy = 0
			self.dz = 0

		# FIXME L is not taken into account for repetitions!!!
		elif self.gcode in (81,82,83):
			# FIXME Assuming only on plane XY
			if self.absolute:
				self.lval = 1
				if self.retractz:
					retract = max(self.rval, self.z)
				else:
					retract = self.rval
				drill = self.zval
			else:
				retract = self.z + self.rval
				drill   = retract + self.dz

			self.x += self.dx*self.lval
			self.y += self.dy*self.lval
			self.z  = retract

			self.xval = self.x
			self.yval = self.y
			self.dx = 0
			self.dy = 0
			self.dz = drill - retract

	#----------------------------------------------------------------------
	# Doesn't work correctly for G83 (peck drilling)
	#----------------------------------------------------------------------
	def pathLength(self, block, xyz):
		# For XY plan
		p = xyz[0]
		length = 0.0
		for i in xyz:
			length += math.sqrt((i[0]-p[0])**2 + (i[1]-p[1])**2 + (i[2]-p[2])**2)
			p = i

		if self.gcode == 0:
			# FIXME calculate the correct time with the feed direction
			# and acceleration
			block.time += length / self.feedmax_x
			self.totalTime += length / self.feedmax_x
			block.rapid += length
		else:
			try:
				block.time += length / self.feed
				self.totalTime += length / self.feed
			except:
				pass
			block.length += length

		self.totalLength += length

	#----------------------------------------------------------------------
	def pathMargins(self, block):
		if block.enable:
			CNC.vars["xmin"] = min(CNC.vars["xmin"], block.xmin)
			CNC.vars["ymin"] = min(CNC.vars["ymin"], block.ymin)
			CNC.vars["zmin"] = min(CNC.vars["zmin"], block.zmin)
			CNC.vars["xmax"] = max(CNC.vars["xmax"], block.xmax)
			CNC.vars["ymax"] = max(CNC.vars["ymax"], block.ymax)
			CNC.vars["zmax"] = max(CNC.vars["zmax"], block.zmax)

		CNC.vars["axmin"] = min(CNC.vars["axmin"], block.xmin)
		CNC.vars["aymin"] = min(CNC.vars["aymin"], block.ymin)
		CNC.vars["azmin"] = min(CNC.vars["azmin"], block.zmin)
		CNC.vars["axmax"] = max(CNC.vars["axmax"], block.xmax)
		CNC.vars["aymax"] = max(CNC.vars["aymax"], block.ymax)
		CNC.vars["azmax"] = max(CNC.vars["azmax"], block.zmax)

	#----------------------------------------------------------------------
	# Instead of the current code, override with the custom user lines
	# @param program a list of lines to execute
	# @return the new list of lines
	#----------------------------------------------------------------------
	@staticmethod
	def compile(program):
		lines = []
		for j,line in enumerate(program):
			newcmd = []
			cmds = CNC.parseLine2(line)
			if cmds is None: continue
			if isinstance(cmds,str) or isinstance(cmds,unicode):
				cmds = CNC.breakLine(cmds)
			else:
				# either CodeType or tuple, list[] append at it as is
				lines.append(cmds)
				continue

			for cmd in cmds:
				c = cmd[0]
				try: value = float(cmd[1:])
				except: value = 0.0
				if c.upper() in ("F","X","Y","Z","I","J","K","R","P"):
					cmd = CNC.fmt(c,value)
				else:
					opt = ERROR_HANDLING.get(cmd.upper(),0)
					if opt == SKIP: cmd = None

				if cmd is not None:
					newcmd.append(cmd)
			lines.append("".join(newcmd))
		return lines

	#----------------------------------------------------------------------
	# code to change manually tool
	#----------------------------------------------------------------------
	def toolChange(self, tool=None):
		if tool is not None:
			# Force a change
			self.tool = tool
			self._lastTool = None

		# check if it is the same tool
		if self.tool is None or self.tool == self._lastTool: return []

		# create the necessary code
		lines = []
		lines.append("$g")	# remember state and populate variables
		lines.append("m5")	# stop spindle
		lines.append("%wait")
		lines.append("%_x,_y,_z = wx,wy,wz")	# remember position
		lines.append("g53 g0 z[toolchangez]")
		lines.append("g53 g0 x[toolchangex] y[toolchangey]")
		lines.append("%wait")

		# FIXME Could be replaced with m0?
		if CNC.comment:
			lines.append("%%msg Tool change T%02d (%s)"%(self.tool,CNC.comment))
		else:
			lines.append("%%msg Tool change T%02d"%(self.tool))
		lines.append("m0")	# feed hold

		lines.append("g53 g0 x[toolprobex] y[toolprobey]")
		lines.append("g53 g0 z[toolprobez]")

		# fixed WCS
		lines.append("g91 [prbcmd] f[prbfeed] z[-tooldistance]")

		if CNC.toolPolicy==2:
			# Adjust the current WCS to fit to the tool
			# FIXME could be done dynamically in the code
			p = WCS.index(CNC.vars["WCS"])+1
			lines.append("G10L20P%d z[toolheight]"%(p))
			lines.append("%wait")

		elif CNC.toolPolicy==3:
			# Modify the tool length, update the TLO
			lines.append("g4 p1")	# wait a sec to get the probe info
			lines.append("%wait")
			lines.append("%global TLO; TLO=prbz-toolmz")
			lines.append("g43.1z[TLO]")
			lines.append("%update TLO")

		lines.append("g53 g0 z[toolchangez]")
		lines.append("g53 g0 x[toolchangex] y[toolchangey]")

		if CNC.toolWaitAfterProbe:
			lines.append("%wait")
			lines.append("%msg Restart spindle")
			lines.append("m0")	# feed hold

		# restore state
		lines.append("g90")		# restore mode
		lines.append("g0 x[_x] y[_y]")	# ... x,y position
		lines.append("g0 z[_z]")	# ... z position
		lines.append("f[feed]")		# ... feed
		lines.append("[spindle]")	# ... spindle

		# remember present tool
		self._lastTool = self.tool
		return lines

	#----------------------------------------------------------------------
	# code to expand G80-G89 macro code - canned cycles
	# example:
	# code to expand G83 code - peck drilling cycle
	# format:	(G98 / G99 opt.) G83 X~ Y~ Z~ A~ R~ L~ Q~
	# example:	N150 G98 G83 Z-1.202 R18. Q10. F50.
	#			...
	#			G80
	# Notes: G98, G99, Z, R, Q, F are unordered parameters
	#----------------------------------------------------------------------
	def macroGroupG8X(self):
		lines = []

		#print "x=",self.x
		#print "y=",self.y
		#print "z=",self.z
		#print "dx=",self.dx
		#print "dy=",self.dy
		#print "dz=",self.dz
		#print "abs=",self.absolute,"retract=",self.retractz

		# FIXME Assuming only on plane XY
		if self.absolute:
			# FIXME is it correct?
			self.lval = 1
			if self.retractz:
				clearz = max(self.rval, self.z)
			else:
				clearz = self.rval
			drill   = self.zval
			retract = self.rval
		else:
			clearz  = self.z + self.rval
			retract = clearz
			drill   = clearz + self.dz
		#print "clearz=",clearz
		#print "drill=",drill

		if self.gcode == 83:	# peck drilling
			peck = self.qval
		else:
			peck = 100000.0	# a large value

		x,y,z = self.x, self.y, self.z
		if z < clearz:
			z = clearz
			lines.append(CNC.grapid(z=z))

		for l in range(self.lval):
			# Rapid move parallel to XY
			x += self.dx
			y += self.dy
			lines.append(CNC.grapid(x,y))

			# Rapid move parallel to retract
			zstep = max(drill, retract - peck)
			while z > drill:
				if z != retract:
					z = retract
					lines.append(CNC.grapid(z=z))

				z = max(drill, zstep)
				zstep -= peck

				# Drill to z
				lines.append(CNC.gline(z=z,f=self.feed))

			# 82=dwell, 86=boring-stop, 89=boring-dwell
			if self.gcode in (82,86,89):
				lines.append(CNC._gcode(4,p=self.pval))

				if self.gcode == 86:
					lines.append("M5")	# stop spindle???

			# Move to original position
			if self.gcode in (85,89):	# boring cycle
				z = retract
				lines.append(CNC.gline(z=z,f=self.feed))

			z = clearz
			lines.append(CNC.grapid(z=z))

			if self.gcode == 86:
				lines.append("M3")	# restart spindle???
		#print "-"*50
		#for a in lines: print a
		#print "-"*50
		return lines

#===============================================================================
# a class holding tab information and necessary functions to break a segment
#===============================================================================
class Tab:
	def __init__(self, x, y, dx, dy, z):
		self.x  = x			# x,y limits of a square tab
		self.y  = y
		self.dx = dx
		self.dy = dy
		self.z  = z			# z to raise within the tab
		self.path = None

	#----------------------------------------------------------------------
	def copy(self, src):
		self.x  = src.x			# x,y limits of a square tab
		self.y  = src.y
		self.dx = src.dx
		self.dy = src.dy
		self.z  = src.z			# z to raise within the tab

	#----------------------------------------------------------------------
	def __str__(self):
		return "Tab([%g, %g] x [%g, %g] z=%g)" % \
			(self.x, self.y, self.dx, self.dy, self.z)

	#----------------------------------------------------------------------
	# parse and return parameters of the __str__(function above)
	#----------------------------------------------------------------------
	@staticmethod
	def parse(s):
		# replace all non digits to space, split and convert to float
		return map(float, re.sub("[^0-9.]"," ",s).split())

	#----------------------------------------------------------------------
	# Tab string entry in listbox
	#----------------------------------------------------------------------
#	def entry(self):
#		return "Tab: %g %g %g %g %g"

	#----------------------------------------------------------------------
	# Correct tab for min/max
	#----------------------------------------------------------------------
#	def correct(self):
#		if self.xmin > self.xmax:
#			self.xmin, self.xmax = self.xmax, self.xmin
#		if self.ymin > self.ymax:
#			self.ymin, self.ymax = self.ymax, self.ymin

	#----------------------------------------------------------------------
	def save(self):
		return self.x, self.y, self.dx, self.dy, self.z

	#----------------------------------------------------------------------
	def restore(self, params):
		self.x  = params[0]
		self.y  = params[1]
		self.dx = params[2]
		self.dy = params[3]
		self.z  = params[4]

	#----------------------------------------------------------------------
	def move(self, dx, dy, dz=None):
		self.x += dx
		self.y += dy

	#----------------------------------------------------------------------
	def transform(self, c, s, xo, yo):
		xn = c*self.x - s*self.y + xo
		yn = s*self.x + c*self.y + yo
		self.x = xn
		self.y = yn

	#----------------------------------------------------------------------
	# Create 4 line segment of the tab
	#----------------------------------------------------------------------
	def create(self, diameter=0.0):
		r = diameter/2.0
		self.segments = []

		dx = self.dx/2. + r
		dy = self.dy/2. + r

		A = A0 = Vector(self.x-dx, self.y-dy)
		B = Vector(self.x+dx, self.y-dy)
		self.segments.append(Segment(Segment.LINE, A, B))
		A = B
		B = Vector(self.x+dx, self.y+dy)
		self.segments.append(Segment(Segment.LINE, A, B))
		A = B
		B = Vector(self.x-dx, self.y+dy)
		self.segments.append(Segment(Segment.LINE, A, B))
		A = B
		B = A0
		self.segments.append(Segment(Segment.LINE, A, B))

	#----------------------------------------------------------------------
	# return true if a point is inside the tab or not
	#----------------------------------------------------------------------
	def inside(self, P):
		return self.x-self.dx/2. <= P[0] <= self.x+self.dx/2. and \
		       self.y-self.dy/2. <= P[1] <= self.y+self.dy/2.

	#----------------------------------------------------------------------
	# Split and introduce new segments that fall inside the tabs
	# All segments will be marked with an extra field "inside"
	# whether they are in or out
	#----------------------------------------------------------------------
	def split(self, path):
		for A in self.segments:
			i = 0	# starting point
			while i<len(path):
				split = False
				B = path[i]
				P1,P2 = A.intersect(B)
				if P1 is not None:
					C = B.split(P1)
					if not isinstance(C,int):
						path.insert(i+1,C)
						split = True

				if P2 is not None and (P1 is None or not eq(P1,P2)):
					if B.inside(P2):
						j = i
					else:
						j = i+1

					C = path[j].split(P2)
					if not isinstance(C,int):
						path.insert(j+1,C)
						split = True

				if split: continue # restart from same location
				i += 1

		for s in path:
			if s._inside is None and self.inside(s.midPoint()):
				s._inside = self

#===============================================================================
# Block of g-code commands. A gcode file is represented as a list of blocks
# - Commands are grouped as (non motion commands Mxxx)
# - Basic shape from the first rapid move command to the last rapid z raise
#   above the working surface
#
# Inherits from list and contains:
#	- a list list of gcode lines
#	- (imported shape)
#===============================================================================
class Block(list):
	def __init__(self, name=None):
		# Copy constructor
		if isinstance(name, Block):
			self.copy(name)
			return
		self._name    = name
		self.enable   = True		# Enabled/Visible in drawing
		self.expand   = False		# Expand in editor
		self.tabs     = []		# Tabs on block
		self._path    = []		# canvas drawing paths
		self.sx = self.sy = self.sz = 0	# start  coordinates
						# (entry point first non rapid motion)
		self.ex = self.ey = self.ez = 0	# ending coordinates
		self.resetPath()

	#----------------------------------------------------------------------
	def copy(self, src):
		self._name  = src._name
		self.enable = src.enable
		self.expand = src.expand
		self.tabs   = []
		for tab in src.tabs:
			self.tabs.append(Tab(tab.x, tab.y, tab.dx, tab.dy, tab.z))
		self[:]     = src[:]
		self._path  = []
		self.sx = src.sx
		self.sy = src.sy
		self.sz = src.sz
		self.ex = src.ex
		self.ey = src.ey
		self.ez = src.ez

	#----------------------------------------------------------------------
	def name(self):
		return self._name is None and "block" or self._name

	#----------------------------------------------------------------------
	# @return the new name with an operation (static)
	#----------------------------------------------------------------------
	@staticmethod
	def operationName(name, operation, remove=None):
		pat = OPPAT.match(name)
		if pat is None:
			return "%s [%s]"%(name,operation)
		else:
			name = pat.group(1).strip()
			ops = pat.group(2).split(',')
			if ":" in operation:
				oid,opt = operation.split(":")
			else:
				oid = operation
				opt = None

			found = False
			for i,o in enumerate(ops):
				if ":" in o:
					o,c = o.split(":")
					try:
						c = int(c)
					except:
						c = 1
				else:
					c = 1

				if remove and o in remove: ops[i]=""
				if not found and o==oid:
					if opt is not None or c is None:
						ops[i] = operation
					else:
						ops[i] = "%s:%d"%(oid,c+1)
					found = True

			# remove all empty
			ops = filter(lambda x:x!="", ops)

			if not found:
				ops.append(operation)

			return "%s [%s]"%(name,','.join(ops))

	#----------------------------------------------------------------------
	# Add a new operation to the block's name
	#----------------------------------------------------------------------
	def addOperation(self, operation, remove=None):
		n = self.name()
		self._name = Block.operationName(self.name(), operation, remove)

	#----------------------------------------------------------------------
	def header(self):
		e = self.expand and Unicode.BLACK_DOWN_POINTING_TRIANGLE \
				or  Unicode.BLACK_RIGHT_POINTING_TRIANGLE
		v = self.enable and Unicode.BALLOT_BOX_WITH_X \
				or  Unicode.BALLOT_BOX
		return "%s %s %s - [%d]"%(e, v, self.name(), len(self))

	#----------------------------------------------------------------------
	def write(self, f):
		f.write("(Block-name: %s)\n"%(self.name()))
		f.write("(Block-expand: %d)\n"%(int(self.expand)))
		f.write("(Block-enable: %d)\n"%(int(self.enable)))
		for tab in self.tabs:
			f.write("(Block-tab: %g %g %g %g %g)\n"% \
				(tab.x, tab.y, tab.dx, tab.dy, tab.z))
		f.write("%s\n"%("\n".join(self)))

	#----------------------------------------------------------------------
	# Return a dump object for pickler
	#----------------------------------------------------------------------
	def dump(self):
		return self.name(), self.enable, self.expand, self

	#----------------------------------------------------------------------
	# Create a block from a dump object from unpickler
	#----------------------------------------------------------------------
	@staticmethod
	def load(obj):
		name, enable, expand, code = obj
		block = Block(name)
		block.enable = enable
		block.expand = expand
		block.extend(code)
		return block

	#----------------------------------------------------------------------
	def append(self, line):
		if line.startswith("(Block-"):
			pat = BLOCKPAT.match(line)
			if pat:
				name, value = pat.groups()
				value = value.strip()
				if name=="name":
					self._name = value
					return
				elif name=="expand":
					self.expand = bool(int(value))
					return
				elif name=="enable":
					self.enable = bool(int(value))
					return
				elif name=="tab":
					items = map(float,value.split())
					self.tabs.append(Tab(*items))
					return
		if self._name is None and ("id:" in line) and ("End" not in line):
			pat = IDPAT.match(line)
			if pat: self._name = pat.group(1)
		list.append(self, line)

	#----------------------------------------------------------------------
	def resetPath(self):
		del self._path[:]
		self.xmin = self.ymin = self.zmin =  1000000.0
		self.xmax = self.ymax = self.zmax = -1000000.0
		self.length = 0.0	# cut length
		self.rapid  = 0.0	# rapid length
		self.time   = 0.0

	#----------------------------------------------------------------------
	def hasPath(self):
		return bool(self._path)

	#----------------------------------------------------------------------
	def addPath(self, p):
		self._path.append(p)

	#----------------------------------------------------------------------
	def path(self, item):
		try:
			return self._path[item]
		except:
			return None

	#----------------------------------------------------------------------
	def startPath(self, x, y, z):
		self.sx = x
		self.sy = y
		self.sz = z

	#----------------------------------------------------------------------
	def endPath(self, x, y, z):
		self.ex = x
		self.ey = y
		self.ez = z

	#----------------------------------------------------------------------
	def pathMargins(self, xyz):
		self.xmin = min(self.xmin, min([i[0] for i in xyz]))
		self.ymin = min(self.ymin, min([i[1] for i in xyz]))
		self.zmin = min(self.zmin, min([i[2] for i in xyz]))
		self.xmax = max(self.xmax, max([i[0] for i in xyz]))
		self.ymax = max(self.ymax, max([i[1] for i in xyz]))
		self.zmax = max(self.zmax, max([i[2] for i in xyz]))

#===============================================================================
# Gcode file
#===============================================================================
class GCode:
	LOOP_MERGE = False

	#----------------------------------------------------------------------
	def __init__(self):
		self.cnc = CNC()
		self.header   = ""
		self.footer   = ""
		self.undoredo = undo.UndoRedo()
		self.probe    = Probe()
		self.orient   = Orient()
		self.vars     = {}		# local variables
		self.init()

	#----------------------------------------------------------------------
	def init(self):
		self.filename = ""
		self.blocks   = []		# list of blocks
#		self.tabs     = []		# list of tabs
		self.vars.clear()
		self.undoredo.reset()
#		self.probe.init()

		self._lastModified = 0
		self._modified = False

	#----------------------------------------------------------------------
	# Recalculate enabled path margins
	#----------------------------------------------------------------------
	def calculateEnableMargins(self):
		self.cnc.resetEnableMargins()
		for block in self.blocks:
			if block.enable:
				CNC.vars["xmin"] = min(CNC.vars["xmin"], block.xmin)
				CNC.vars["ymin"] = min(CNC.vars["ymin"], block.ymin)
				CNC.vars["zmin"] = min(CNC.vars["zmin"], block.zmin)
				CNC.vars["xmax"] = max(CNC.vars["xmax"], block.xmax)
				CNC.vars["ymax"] = max(CNC.vars["ymax"], block.ymax)
				CNC.vars["zmax"] = max(CNC.vars["zmax"], block.zmax)

	#----------------------------------------------------------------------
	def isModified(self): return self._modified

	#----------------------------------------------------------------------
	def resetModified(self): self._modified = False

	#----------------------------------------------------------------------
	# Evaluate code expressions if any and return line
	#----------------------------------------------------------------------
	def evaluate(self, line):
		if isinstance(line,int):
			return None

		elif isinstance(line,list):
			for i,expr in enumerate(line):
				if isinstance(expr, types.CodeType):
					result = eval(expr,CNC.vars,self.vars)
					if isinstance(result,float):
						line[i] = str(round(result,CNC.digits))
					else:
						line[i] = str(result)
			return "".join(line)

		elif isinstance(line, types.CodeType):
			eval(line,CNC.vars,self.vars)
			return None

		else:
			return line

	#----------------------------------------------------------------------
	# add new line to list create block if necessary
	#----------------------------------------------------------------------
	def _addLine(self, line):
#		if line.startswith("(Tab:"):
#			items = map(float,line.replace("(Tab:","").replace(")","").split())
#			self.tabs.append(Tab(*items))
#			return

		if line.startswith("(Block-name:"):
			self._blocksExist = True
			pat = BLOCKPAT.match(line)
			if pat:
				value = pat.group(2).strip()
				if not self.blocks or len(self.blocks[-1]):
					self.blocks.append(Block(value))
				else:
					self.blocks[-1]._name = value
				return

		if not self.blocks:
			self.blocks.append(Block("Header"))

		cmds = CNC.parseLine(line)
		if cmds is None:
			self.blocks[-1].append(line)
			return

		self.cnc.motionStart(cmds)

		# rapid move up = end of block
		if self._blocksExist:
			self.blocks[-1].append(line)
		elif self.cnc.gcode == 0 and self.cnc.dz > 0.0:
			self.blocks[-1].append(line)
			self.blocks.append(Block())
		elif self.cnc.gcode == 0 and len(self.blocks)==1:
			self.blocks.append(Block())
			self.blocks[-1].append(line)
		else:
			self.blocks[-1].append(line)

		self.cnc.motionEnd()

	#----------------------------------------------------------------------
	# Load a file into editor
	#----------------------------------------------------------------------
	def load(self, filename=None):
		if filename is None: filename = self.filename
		self.init()
		self.filename = filename
		try: f = open(self.filename,"r")
		except: return False
		self._lastModified = os.stat(self.filename).st_mtime
		self.cnc.initPath()
		self.cnc.resetAllMargins()
		self._blocksExist = False
		for line in f:
			self._addLine(line[:-1].replace("\x0d",""))
		self._trim()
		f.close()
		return True

	#----------------------------------------------------------------------
	# Save to a file
	#----------------------------------------------------------------------
	def save(self, filename=None):
		if filename is not None: self.filename = filename
		try:
			f = open(self.filename,"w")
		except:
			return False

		# write tabs if any
#		for tab in self.tabs:
#			f.write("(Tab:%g %g %g %g %g)\n"%(tab.xmin, tab.ymin, tab.xmax, tab.ymax, tab.z))
		for block in self.blocks:
			block.write(f)
		f.close()
		self._lastModified = os.stat(self.filename).st_mtime
		self._modified = False
		return True

	#----------------------------------------------------------------------
	def addBlockFromString(self, name, text):
		if not text: return
		block = Block(name)
		block.extend(text.splitlines())
		self.blocks.append(block)

	#----------------------------------------------------------------------
	# If empty insert a header and a footer
	#----------------------------------------------------------------------
	def headerFooter(self):
		if not self.blocks:
			self.addBlockFromString("Header",self.header)
			self.addBlockFromString("Footer",self.footer)
			return True
		return False

	#----------------------------------------------------------------------
	# Load DXF file into gcode
	#----------------------------------------------------------------------
	def importDXF(self, filename):
		try:
			dxf = DXF(filename,"r")
		except:
			return False
		self.filename = ""

		dxf.readFile()
		dxf.close()

		#import time; start = time.time()
		empty = len(self.blocks)==0
		if empty: self.addBlockFromString("Header",self.header)

		if CNC.inch:
			units = DXF.INCHES
		else:
			units = DXF.MILLIMETERS

		undoinfo = []
		for name,layer in dxf.layers.items():
			enable = not bool(layer.isFrozen())
			entities = dxf.sortLayer(name)
			if not entities: continue
			self.importEntityPoints(None, entities, name, enable)
			path = Path(name)
			path.fromDxfLayer(dxf, entities, units)
			path.removeZeroLength()
			opath = path.split2contours()
			if not opath: continue
			while opath:
				li = 0
				llen = 0.0
				for i,p in enumerate(opath):
					if p.length()>llen:
						li = i
						llen = p.length()
				longest = opath.pop(li)

				# Can be time consuming
				if GCode.LOOP_MERGE:
#					print "Loop merge"
					longest.mergeLoops(opath)

				undoinfo.extend(self.importPath(None, longest, None, enable))
#				d = longest.direction()
#				bid = len(self.blocks)-1
#				if d==0:
#					undoinfo.extend(self.addBlockOperationUndo(bid,"O"))
#				elif d==1:
#					undoinfo.extend(self.addBlockOperationUndo(bid,"CW"))
#				elif d==-1:
#					undoinfo.extend(self.addBlockOperationUndo(bid,"CCW"))

			undoinfo.extend(self.importPath(None, opath, None, enable))
#			d = opath.direction()
#			bid = len(self.blocks)-1
#			if d==0:
#				undoinfo.extend(self.addBlockOperationUndo(bid,"O"))
#			elif d==1:
#				undoinfo.extend(self.addBlockOperationUndo(bid,"CW"))
#			elif d==-1:
#				undoinfo.extend(self.addBlockOperationUndo(bid,"CCW"))

		#print "Loading time:", time.time()-start
		if empty: self.addBlockFromString("Footer",self.footer)
		#self.addUndo(undoinfo)
		return True

	#----------------------------------------------------------------------
	# Save in DXF format
	#----------------------------------------------------------------------
	def saveDXF(self, filename):
		try:
			dxf = DXF(filename,"w")
		except:
			return False
		if CNC.inch:
			dxf.units = DXF.INCHES
		else:
			dxf.units = DXF.MILLIMETERS
		dxf.writeHeader()
		for block in self.blocks:
			name = block.name()
			if ":" in name: name = name.split(":")[0]
			for line in block:
				cmds = CNC.parseLine(line)
				if cmds is None: continue
				self.cnc.motionStart(cmds)
				if self.cnc.gcode == 1:	# line
					dxf.line(self.cnc.x, self.cnc.y, self.cnc.xval, self.cnc.yval, name)
				elif self.cnc.gcode in (2,3):	# arc
					xc,yc = self.cnc.motionCenter()
					sphi = math.atan2(self.cnc.y-yc,    self.cnc.x-xc)
					ephi = math.atan2(self.cnc.yval-yc, self.cnc.xval-xc)
					if self.cnc.gcode==2:
						if ephi<=sphi+1e-10: ephi += 2.0*math.pi
						dxf.arc(xc,yc,self.cnc.rval, math.degrees(ephi), math.degrees(sphi),name)
					else:
						if ephi<=sphi+1e-10: ephi += 2.0*math.pi
						dxf.arc(xc,yc,self.cnc.rval, math.degrees(sphi), math.degrees(ephi),name)
				self.cnc.motionEnd()
		dxf.writeEOF()
		dxf.close()
		return True

	#----------------------------------------------------------------------
	# Import POINTS from entities
	#----------------------------------------------------------------------
	def importEntityPoints(self, pos, entities, name, enable=True):
		undoinfo = []
		i = 0
		while i<len(entities):
			if entities[i].type != "POINT":
				i += 1
				continue

			block = Block("%s [P]"%(name))
			block.enable = enable

			x,y = entities[i].start()
			block.append("g0 %s %s"%(self.fmt("x",x,7),self.fmt("y",y,7)))
			block.append(CNC.zenter(self.cnc["surface"]))
			block.append(CNC.zsafe())
			undoinfo.append(self.addBlockUndo(pos,block))
			if pos is not None: pos += 1
			del entities[i]

		return undoinfo

	#----------------------------------------------------------------------
	# convert a block to path
	#----------------------------------------------------------------------
	def toPath(self, bid):
		block = self.blocks[bid]
		paths = []
		path = Path(block.name())
		self.initPath(bid)
		start = Vector(self.cnc.x, self.cnc.y)

		# get only first path that enters the surface
		# ignore the deeper ones
		z1st = None
		for line in block:
			cmds = CNC.parseLine(line)
			if cmds is None: continue
			self.cnc.motionStart(cmds)
			end = Vector(self.cnc.xval, self.cnc.yval)
			if self.cnc.gcode == 0:		# rapid move (new block)
				if path:
					paths.append(path)
					path = Path(block.name())
			elif self.cnc.gcode == 1:	# line
				if z1st is None: z1st = self.cnc.zval
				if (self.cnc.dx != 0.0 or self.cnc.dy != 0.0) and abs(self.cnc.zval-z1st)<0.0001:
					path.append(Segment(1, start, end))
			elif self.cnc.gcode in (2,3):	# arc
				if z1st is None: z1st = self.cnc.zval
				if abs(self.cnc.z-z1st)<0.0001:
					xc,yc = self.cnc.motionCenter()
					center = Vector(xc,yc)
					path.append(Segment(self.cnc.gcode, start,end, center))
			self.cnc.motionEnd()
			start = end
		if path: paths.append(path)
		return paths

	#----------------------------------------------------------------------
	# create a block from Path
	#----------------------------------------------------------------------
	def fromPath(self, path, block=None, z=None, entry=True, exit=True):
		if block is None:
			if isinstance(path, Path):
				block = Block(path.name)
			else:
				block = Block(path[0].name)

		def addSegment(segment):
			x,y = segment.end
			if segment.type == Segment.LINE:
				x,y = segment.end
				block.append("g1 %s %s"%(self.fmt("x",x,7),self.fmt("y",y,7)))
			elif segment.type in (Segment.CW, Segment.CCW):
				ij = segment.center - segment.start
				if abs(ij[0])<1e-5: ij[0] = 0.
				if abs(ij[1])<1e-5: ij[1] = 0.
				block.append("g%d %s %s %s %s" % \
					(segment.type,
					 self.fmt("x",x,7), self.fmt("y",y,7),
					 self.fmt("i",ij[0],7),self.fmt("j",ij[1],7)))

		if isinstance(path, Path):
			x,y = path[0].start
			if z is None: z = self.cnc["surface"]
			if entry:
				block.append("g0 %s %s"%(self.fmt("x",x,7),self.fmt("y",y,7)))
			block.append(CNC.zenter(z))
			setfeed = True
			prevInside = None
			for segment in path:
				if prevInside is not segment._inside:
					if segment._inside is None:
						block.append(CNC.zenter(z))
						setfeed = True
					elif segment._inside.z > z:
						block.append(CNC.zexit(segment._inside.z))
						setfeed = True
					prevInside = segment._inside
				addSegment(segment)
#				x,y = segment.end
#				if segment.type == Segment.LINE:
#					x,y = segment.end
#					block.append("g1 %s %s"%(self.fmt("x",x,7),self.fmt("y",y,7)))
#				elif segment.type in (Segment.CW, Segment.CCW):
#					ij = segment.center - segment.start
#					if abs(ij[0])<1e-5: ij[0] = 0.
#					if abs(ij[1])<1e-5: ij[1] = 0.
#					block.append("g%d %s %s %s %s" % \
#						(segment.type,
#						 self.fmt("x",x,7), self.fmt("y",y,7),
#						 self.fmt("i",ij[0],7),self.fmt("j",ij[1],7)))

				if setfeed:
					block[-1] += " %s"%(self.fmt("f",self.cnc["cutfeed"]))
					setfeed = False
			if exit:
				block.append(CNC.zsafe())
		else:
			for p in path:
				self.fromPath(p, block)
		return block

	#----------------------------------------------------------------------
	# Import paths as block
	# return ids of blocks added in newblocks list if declared
	#----------------------------------------------------------------------
	def importPath(self, pos, paths, newblocks=None, enable=True, multiblock=True):
		undoinfo = []
		if isinstance(paths,Path):
			block = self.fromPath(paths)
			block.enable = enable
			undoinfo.append(self.addBlockUndo(pos,block))
			if newblocks is not None: newblocks.append(pos)
		else:
			block = None
			for path in paths:
				if block is None:
					block = Block(path.name)
				block = self.fromPath(path, block)
				if multiblock:
					block.enable = enable
					undoinfo.append(self.addBlockUndo(pos,block))
					if newblocks is not None: newblocks.append(pos)
					if pos is not None: pos += 1
					block = None
			if not multiblock:
				block.enable = enable
				undoinfo.append(self.addBlockUndo(pos,block))
				if newblocks is not None: newblocks.append(pos)
		return undoinfo

	#----------------------------------------------------------------------
	# Check if a new version exists
	#----------------------------------------------------------------------
	def checkFile(self):
		try:
			return os.stat(self.filename).st_mtime > self._lastModified
		except:
			return False

	#----------------------------------------------------------------------
	def fmt(self, c, v, d=None): return self.cnc.fmt(c,v,d)

	#----------------------------------------------------------------------
	def _trim(self):
		if not self.blocks: return
		# Delete last block if empty
		last = self.blocks[-1]
		if len(last)==1 and len(last[0])==0: del last[0]
		if len(self.blocks[-1])==0:
			self.blocks.pop()

	#----------------------------------------------------------------------
	# Append a new tab
	#----------------------------------------------------------------------
	def addTabUndo(self, bid, tid, tab):
		block = self.blocks[bid]
		if tid<0 or tid>=len(block.tabs):
			undoinfo = (self.delTabUndo, bid, len(block.tabs))
			block.tabs.append(tab)
		else:
			undoinfo = (self.delTabUndo, bid, tid)
			block.tabs.insert(tid, tab)
		return undoinfo

	#----------------------------------------------------------------------
	def delTabUndo(self, bid, tid):
		block = self.blocks[bid]
		undoinfo = (self.addTabUndo, bid, tid, block.tabs[tid])
		del block.tabs[tid]
		return undoinfo

	#----------------------------------------------------------------------
	def tabSetUndo(self, bid, tid, params):
		tab = self.blocks[bid].tabs[tid]
		undoinfo = (self.tabSetUndo, bid, tid, tab.save())
		tab.restore(params)
		return undoinfo

	#----------------------------------------------------------------------
	# Change all lines in editor
	#----------------------------------------------------------------------
	def setLinesUndo(self, lines):
		undoinfo = (self.setLinesUndo, list(self.lines()))
		# Delete all blocks and create new ones
		del self.blocks[:]
		self.cnc.initPath()
		self._blocksExist = False
		for line in lines: self._addLine(line)
		self._trim()
		return undoinfo

	#----------------------------------------------------------------------
	def setAllBlocksUndo(self, blocks=[]):
		undoinfo = [self.setAllBlocksUndo, self.blocks]
		self.blocks = blocks
		return undoinfo

	#----------------------------------------------------------------------
	# Change a single line in a block
	#----------------------------------------------------------------------
	def setLineUndo(self, bid, lid, line):
		undoinfo = (self.setLineUndo, bid, lid, self.blocks[bid][lid])
		self.blocks[bid][lid] = line
		return undoinfo

	#----------------------------------------------------------------------
	# Insert a new line into block
	#----------------------------------------------------------------------
	def insLineUndo(self, bid, lid, line):
		undoinfo = (self.delLineUndo, bid, lid)
		block = self.blocks[bid]
		if lid>=len(block):
			block.append(line)
		else:
			block.insert(lid, line)
		return undoinfo

	#----------------------------------------------------------------------
	# Clone line inside a block
	#----------------------------------------------------------------------
	def cloneLineUndo(self, bid, lid):
		return self.insLineUndo(bid, lid, self.blocks[bid][lid])

	#----------------------------------------------------------------------
	# Delete line from block
	#----------------------------------------------------------------------
	def delLineUndo(self, bid, lid):
		block = self.blocks[bid]
		undoinfo = (self.insLineUndo, bid, lid, block[lid])
		del block[lid]
		return undoinfo

	#----------------------------------------------------------------------
	# Add a block
	#----------------------------------------------------------------------
	def addBlockUndo(self, bid, block):
		if bid is None: bid = len(self.blocks)
		undoinfo = (self.delBlockUndo, bid)
		if bid>=len(self.blocks):
			self.blocks.append(block)
		else:
			self.blocks.insert(bid, block)
		return undoinfo

	#----------------------------------------------------------------------
	# Clone a block
	#----------------------------------------------------------------------
	def cloneBlockUndo(self, bid, pos=None):
		if pos is None: pos = bid
		return self.addBlockUndo(pos, Block(self.blocks[bid]))

	#----------------------------------------------------------------------
	# Delete a whole block
	#----------------------------------------------------------------------
	def delBlockUndo(self, bid):
		lines = [x for x in self.blocks[bid]]
		block = self.blocks.pop(bid)
		undoinfo = (self.addBlockUndo, bid, block)
		return undoinfo

	#----------------------------------------------------------------------
	# Insert a list of other blocks from another gcode file probably
	#----------------------------------------------------------------------
	def insBlocksUndo(self, bid, blocks):
		if bid is None or bid >= len(self.blocks):
			bid = len(self.blocks)
		undoinfo = ("Insert blocks", self.delBlocksUndo, bid, bid+len(blocks))
		self.blocks[bid:bid] = blocks
		return undoinfo

	#----------------------------------------------------------------------
	# Delete a range of blocks
	#----------------------------------------------------------------------
	def delBlocksUndo(self, from_, to_):
		blocks = self.blocks[from_:to_]
		undoinfo = ("Delete blocks", self.insBlocksUndo, from_, blocks)
		del self.blocks[from_:to_]
		return undoinfo

	#----------------------------------------------------------------------
	# Insert blocks and push the undo info
	#----------------------------------------------------------------------
	def insBlocks(self, bid, blocks, msg=""):
		if self.headerFooter():	# just in case
			bid = 1
		self.addUndo(self.insBlocksUndo(bid, blocks), msg)

	#----------------------------------------------------------------------
	# Set block expand
	#----------------------------------------------------------------------
	def setBlockExpandUndo(self, bid, expand):
		undoinfo = (self.setBlockExpandUndo, bid, self.blocks[bid].expand)
		self.blocks[bid].expand = expand
		return undoinfo

	#----------------------------------------------------------------------
	# Set block state
	#----------------------------------------------------------------------
	def setBlockEnableUndo(self, bid, enable):
		undoinfo = (self.setBlockEnableUndo, bid, self.blocks[bid].enable)
		self.blocks[bid].enable = enable
		return undoinfo

	#----------------------------------------------------------------------
	# Swap two blocks
	#----------------------------------------------------------------------
	def swapBlockUndo(self, a, b):
		undoinfo = (self.swapBlockUndo, a, b)
		tmp = self.blocks[a]
		self.blocks[a] = self.blocks[b]
		self.blocks[b] = tmp
		return undoinfo

	#----------------------------------------------------------------------
	# Move block from location src to location dst
	#----------------------------------------------------------------------
	def moveBlockUndo(self, src, dst):
		if src == dst: return undo.NullUndo
		undoinfo = (self.moveBlockUndo, dst, src)
		if dst > src:
			self.blocks.insert(dst-1, self.blocks.pop(src))
		else:
			self.blocks.insert(dst, self.blocks.pop(src))
		return undoinfo

	#----------------------------------------------------------------------
	# Invert selected blocks
	#----------------------------------------------------------------------
	def invertBlocksUndo(self, blocks):
		undoinfo = []
		first = 0
		last  = len(blocks)-1
		while first < last:
			undoinfo.append(self.swapBlockUndo(blocks[first],blocks[last]))
			first += 1
			last  -= 1
		return undoinfo

	#----------------------------------------------------------------------
	# Move block upwards
	#----------------------------------------------------------------------
	def orderUpBlockUndo(self, bid):
		if bid==0: return undo.NullUndo
		undoinfo = (self.orderDownBlockUndo, bid-1)
		# swap with the block above
		before      = self.blocks[bid-1]
		self.blocks[bid-1] = self.blocks[bid]
		self.blocks[bid]   = before
		return undoinfo

	#----------------------------------------------------------------------
	# Move block downwards
	#----------------------------------------------------------------------
	def orderDownBlockUndo(self, bid):
		if bid>=len(self.blocks)-1: return undo.NullUndo
		undoinfo = (self.orderUpBlockUndo, bid+1)
		# swap with the block below
		after       = self[bid+1]
		self[bid+1] = self[bid]
		self[bid]   = after
		return undoinfo

	#----------------------------------------------------------------------
	# Insert block lines
	#----------------------------------------------------------------------
	def insBlockLinesUndo(self, bid, lines):
		undoinfo = (self.delBlockLinesUndo, bid)
		block = Block()
		for line in lines:
			block.append(line)
		self.blocks.insert(bid, block)
		return undoinfo

	#----------------------------------------------------------------------
	# Delete a whole block lines
	#----------------------------------------------------------------------
	def delBlockLinesUndo(self, bid):
		lines = [x for x in self.blocks[bid]]
		undoinfo = (self.insBlockLinesUndo, bid, lines) #list(self.blocks[bid])[:])
		del self.blocks[bid]
		return undoinfo

	#----------------------------------------------------------------------
	# Set Block name
	#----------------------------------------------------------------------
	def setBlockNameUndo(self, bid, name):
		undoinfo = (self.setBlockNameUndo, bid, self.blocks[bid]._name)
		self.blocks[bid]._name = name
		return undoinfo

	#----------------------------------------------------------------------
	# Add an operation code in the name as [drill, cut, in/out...]
	#----------------------------------------------------------------------
	def addBlockOperationUndo(self, bid, operation, remove=None):
		undoinfo = (self.setBlockNameUndo, bid, self.blocks[bid]._name)
		self.blocks[bid].addOperation(operation, remove)
		return undoinfo

	#----------------------------------------------------------------------
	# Replace the lines of a block
	#----------------------------------------------------------------------
	def setBlockLinesUndo(self, bid, lines):
		block = self.blocks[bid]
		undoinfo = (self.setBlockLinesUndo, bid, block[:])
		del block[:]
		block.extend(lines)
		return undoinfo

	#----------------------------------------------------------------------
	# Move line upwards
	#----------------------------------------------------------------------
	def orderUpLineUndo(self, bid, lid):
		if lid==0: return undo.NullUndo
		block = self.blocks[bid]
		undoinfo = (self.orderDownLineUndo, bid, lid-1)
		block.insert(lid-1, block.pop(lid))
		return undoinfo

	#----------------------------------------------------------------------
	# Move line downwards
	#----------------------------------------------------------------------
	def orderDownLineUndo(self, bid, lid):
		block = self.blocks[bid]
		if lid>=len(block)-1: return undo.NullUndo
		undoinfo = (self.orderUpLineUndo, bid, lid+1)
		block.insert(lid+1, block.pop(lid))
		return undoinfo

	#----------------------------------------------------------------------
	# Merge or split blocks depending on motion
	#
	# Each block should start with a rapid move and end with a rapid move
	#----------------------------------------------------------------------
#	def correctBlocks(self):
#		# Working in place tricky
#		bid = 0	# block index
#		while bid < len(self.blocks):
#			block = self.blocks[bid]
#			li = 0	# line index
#			prefix = True
#			suffix = False
#			lastg0 = None
#			while li < len(block):
#				line = block[li]
#				cmds = CNC.parseLine(line)
#				if cmds is None:
#					li += 1
#					continue
#
#				self.cnc.motionStart(cmds)
#
#				# move
#				if self.gcode in (1,2,3):
#					if prefix is None: prefix = li-1
#
#				# rapid movement
#				elif self.gcode == 0:
#					lastg0 = li
#					if prefix is not None: suffix = li
#
#					# moving up = end of block
#					if self.cnc.dz > 0.0:
#						if suffix:
#							# Move all subsequent lines to a new block
#							#self.blocks.append(Block())
#							pass
#				self.cnc.motionEnd()

	#----------------------------------------------------------------------
	def __getitem__(self, item):		return self.blocks[item]
	def __setitem__(self, item, value):	self.blocks[item] = value

	#----------------------------------------------------------------------
	def undo(self):
		#print ">u>",self.undoredo.undoText()
		self.undoredo.undo()

	def redo(self):
		#print ">r>",self.undoredo.redoText()
		self.undoredo.redo()

	def addUndo(self, undoinfo, msg=""):
		if isinstance(undoinfo,list):
			if len(undoinfo)==1:
				self.undoredo.addUndo(undoinfo[0])
			else:
				self.undoredo.addUndo(undo.createListUndo(undoinfo,msg))
		elif undoinfo is not undo.NullUndo:
			self.undoredo.addUndo(undoinfo)
		self._modified = True

	def canUndo(self):	return self.undoredo.canUndo()
	def canRedo(self):	return self.undoredo.canRedo()

	#----------------------------------------------------------------------
	# Start a new iterator
	#----------------------------------------------------------------------
#	def __iter__(self):
#		self._iter = 0	#self._iter_start
#		self._iter_block = self.blocks[self._iter]
#		self._iter_block_i = 0
#		self._iter_end   = len(self.blocks)
#		return self
#
#	#----------------------------------------------------------------------
#	# Next iterator item
#	#----------------------------------------------------------------------
#	def next(self):
#		if self._iter >= self._iter_end: raise StopIteration()
#
#		while self._iter_block_i >= len(self._iter_block):
#			self._iter += 1
#			if self._iter >= self._iter_end: raise StopIteration()
#			self._iter_block = self.blocks[self._iter]
#			self._iter_block_i = 0
#
#		item = self._iter_block[self._iter_block_i]
#		self._iter_block_i += 1
#		return item

	#----------------------------------------------------------------------
	# Return string representation of whole file
	#----------------------------------------------------------------------
	def __repr__(self):
		return "\n".join(list(self.lines()))

	#----------------------------------------------------------------------
	# Iterate over the items
	#----------------------------------------------------------------------
	def iterate(self, items):
		for bid,lid in items:
			if lid is None:
				block = self.blocks[bid]
				for i in block.tabs:
					yield bid,i
				for i in range(len(block)):
					yield bid,i
			else:
				yield bid,lid

	#----------------------------------------------------------------------
	# Iterate over all lines
	#----------------------------------------------------------------------
	def lines(self):
		for block in self.blocks:
			for line in block:
				yield line

	#----------------------------------------------------------------------
	# initialize cnc path based on block bid
	#----------------------------------------------------------------------
	def initPath(self, bid=0):
		if bid == 0:
			self.cnc.initPath()
		else:
			# Use the ending point of the previous block
			# since the starting (sxyz is after the rapid motion)
			block = self.blocks[bid-1]
			self.cnc.initPath(block.ex, block.ey, block.ez)

	#----------------------------------------------------------------------
	# Move blocks/lines up
	#----------------------------------------------------------------------
	def orderUp(self, items):
		sel = []	# new selection
		undoinfo = []
		for bid,lid in items:
			if isinstance(lid,int):
				undoinfo.append(self.orderDownLineUndo(bid,lid))
				sel.append((bid, lid-1))
			elif lid is None:
				undoinfo.append(self.orderUpBlockUndo(bid))
				if bid==0:
					return items
				else:
					sel.append((bid-1,None))
		self.addUndo(undoinfo,"Move Up")
		return sel

	#----------------------------------------------------------------------
	# Move blocks/lines down
	#----------------------------------------------------------------------
	def orderDown(self, items):
		sel = []	# new selection
		undoinfo = []
		for bid,lid in reversed(items):
			if isinstance(lid,int):
				undoinfo.append(self.orderDownLineUndo(bid,lid))
				sel.append((bid,lid+1))
			elif lid is None:
				undoinfo.append(self.orderDownBlockUndo(bid))
				if bid>=len(self.blocks)-1:
					return items
				else:
					sel.append((bid+1,None))
		self.addUndo(undoinfo,"Move Down")
		sel.reverse()
		return sel

	#----------------------------------------------------------------------
	# Peck distance
	# Target depth
	# Depth increment
	# Retract height=safe height
	#----------------------------------------------------------------------
	def drill(self, items, depth=None, peck=None, dwell=None):
		# find the penetration points and drill
		# skip all g1 movements on the horizontal plane
		if depth is None: depth = self.cnc["surface"]-self.cnc["thickness"]
		if depth < self.cnc["surface"]-self.cnc["thickness"] or depth > self.cnc["surface"]:
			return  "ERROR: Drill depth %g outside stock surface: %g .. %g\n" \
				"Please change stock surface in Tools->Stock or drill depth." \
				%(depth, self.cnc["surface"], self.cnc["surface"]-self.cnc["thickness"])
		if abs(depth - (self.cnc["surface"]-self.cnc["thickness"])) < 1e-7:
			opname = "drill"
		else:
			opname = "drill:%g"%(depth)

		undoinfo = []

		for bid in items:
			block = self.blocks[bid]
			if block.name() in ("Header", "Footer"): continue
			block.enable = True

			# construct new name
			undoinfo.append(self.addBlockOperationUndo(bid, opname))

			# 1st detect limits of first pass
			self.initPath(bid)
			self.cnc.z = self.cnc.zval = 1000.0
			lines = []
			for i,line in enumerate(block):
				cmds = CNC.parseLine(line)
				if cmds is None:
					lines.append(line)
					continue
				self.cnc.motionStart(cmds)
				if self.cnc.dz<0.0:
					# drill point
					if peck is None:
						lines.append(CNC.zenter(depth))
						lines.append(CNC.zsafe())
					else:
						z = self.cnc["surface"]
						while z>depth:
							z = max(z-peck, depth)
							lines.append(CNC.zenter(z))
							lines.append(CNC.zsafe())
							if dwell:
								lines.append("g4 %s"%(self.fmt("p",dwell)))

				elif self.cnc.dz>0.0:
					# retract
					pass

				elif self.cnc.gcode == 0:
					# add all rapid movements
					lines.append(line)

				elif self.cnc.gcode == 1:
					# ignore normal movements
					pass

				self.cnc.motionEnd()

			undoinfo.append(self.setBlockLinesUndo(bid,lines))
		self.addUndo(undoinfo)

	#----------------------------------------------------------------------
	# Perform a cut on a path an add it to block
	# @param newblock O	block to add the cut paths
	# @param block	I	existing block
	# @param path	I	path to cut
	# @param z	I	starting z surface
	# @param depth	I	ending depth
	# @param stepz	I	stepping in z
	#----------------------------------------------------------------------
	def cutPath(self, newblock, block, path, z, depth, stepz):
		closed = path.isClosed()
		entry  = True
		exit   = False

		# Mark in which tab we are inside
		if block.tabs:
			# Mark everything as outside
			for tab in block.tabs:
				tab.create(CNC.vars["diameter"])
				tab.split(path)

		while z > depth:
			z = max(z-stepz, depth)
			if not closed:
				# on open paths always enter exit
				entry = exit = True
			elif abs(z-depth)<1e-7:
				# last pass
				exit = True

			self.fromPath(path, newblock, z, entry, exit)
			entry = False
		return newblock

	#----------------------------------------------------------------------
	# Close paths by joining end with start with a line segment
	#----------------------------------------------------------------------
	def close(self, items):
		undoinfo = []
		for bid in items:
			block = self.blocks[bid]
			if block.name() in ("Header", "Footer"): continue
			undoinfo.append(self.insLineUndo(bid, MAXINT,
					self.cnc.gline(block.sx, block.sy)))
		self.addUndo(undoinfo)

	#----------------------------------------------------------------------
	# Create a cut my replicating the initial top-only path multiple times
	# until the maximum height
	#----------------------------------------------------------------------
	def cut(self, items, depth=None, stepz=None, surface=None, cutFromTop=False):
		if surface is None: surface = self.cnc["surface"]
		if stepz is None: stepz = self.cnc["stepz"]
		if depth is None: depth = surface - self.cnc["thickness"]

		if surface > self.cnc["surface"]:
			return "ERROR: Starting cut height is higher than stock surface. " \
				"Please change stock surface in Tools->Stock or cut depth."
		if depth < self.cnc["surface"]-self.cnc["thickness"] or depth > self.cnc["surface"]:
			return  "ERROR: Cut depth %g outside stock surface: %g .. %g\n" \
				"Please change stock surface in Tools->Stock or cut depth." \
				%(depth, self.cnc["surface"], self.cnc["surface"]-self.cnc["thickness"])
		if abs(depth - (self.cnc["surface"]-self.cnc["thickness"])) < 1e-7:
			opname = "cut"
		else:
			opname = "cut:%g"%(depth)
		stepz = abs(stepz)
		undoinfo = []
		for bid in items:
			block = self.blocks[bid]
			if block.name() in ("Header", "Footer"): continue
			block.enable = True
			newpath = []
			newblock = Block(block.name())
			for path in self.toPath(bid):
				if cutFromTop:
					self.cutPath(newblock, block, path, surface + stepz, depth, stepz)
				else:
					self.cutPath(newblock, block, path, surface, depth, stepz)
			if newblock:
				undoinfo.append(self.addBlockOperationUndo(bid, opname))
				undoinfo.append(self.setBlockLinesUndo(bid, newblock))
		self.addUndo(undoinfo)

	#----------------------------------------------------------------------
	# Create tabs to selected blocks
	# @param ntabs	number of tabs
	# @param dtabs	distance between tabs
	# @param dx	width of tabs
	# @param dy	depth of tabs
	# @param z	height of tabs
	#----------------------------------------------------------------------
	def createTabs(self, items, ntabs, dtabs, dx, dy, z):
		undoinfo = []
		if ntabs==0 and dtabs==0: return
		for bid in items:
			block = self.blocks[bid]
			if block.name() in ("Header", "Footer"): continue

			for path in self.toPath(bid):
				length = path.length()
				d = max(length / float(ntabs), dtabs)

				# running length
				s = d/2.	# start from half distance to add first tab

				for segment in path:
					l = segment.length()

					# if we haven't reach d
					if s+l < d:
						s += l
						continue

					n = 0
					while True:
						n += 1
						remain = n*d - s
						if remain > l:
							s = d-(remain-l)
							break

						if segment.type == Segment.LINE:
							P = segment.start + (remain/l)*segment.AB
						else:
							if segment.type == Segment.CW:
								phi = segment.startPhi - remain / segment.radius
							else:
								phi = segment.startPhi + remain / segment.radius
							P = Vector(segment.center[0] + segment.radius*math.cos(phi),
								   segment.center[1] + segment.radius*math.sin(phi))

						tab = Tab(P[0],P[1],dx,dy,z)
						undoinfo.append(self.addTabUndo(bid,0,tab))
		self.addUndo(undoinfo)

	#----------------------------------------------------------------------
	# Reverse direction of cut
	#----------------------------------------------------------------------
	def reverse(self, items):
		undoinfo = []
		operation = "reverse"
		remove = ["cut","climb","conventional"]
		for bid in items:
			if self.blocks[bid].name() in ("Header", "Footer"): continue
			newpath = []
			for path in self.toPath(bid):
				path.invert()
				newpath.append(path)
			if newpath:
				block = self.fromPath(newpath)
				undoinfo.append(self.addBlockOperationUndo(bid, operation, remove))
				undoinfo.append(self.setBlockLinesUndo(bid, block))
		self.addUndo(undoinfo)

	#----------------------------------------------------------------------
	def cutDirection(self, items, direction=1):
		undoinfo = []
		if direction==1:
			operation = "conventional"
		else:
			operation = "climb"
		remove = ["cut","reverse","climb","conventional"]
		for bid in items:
			if self.blocks[bid].name() in ("Header", "Footer"): continue
			newpath = []
			for path in self.toPath(bid):
				if path._direction(path.isClosed())==direction: path.invert()
				newpath.append(path)
			if newpath:
				block = self.fromPath(newpath)
				undoinfo.append(self.addBlockOperationUndo(bid, operation,remove))
				undoinfo.append(self.setBlockLinesUndo(bid, block))
		self.addUndo(undoinfo)

	#----------------------------------------------------------------------
	# Return information for a block
	# return XXX
	#----------------------------------------------------------------------
	def info(self, bid):
		block = self.blocks[bid]
		paths = self.toPath(bid)
		if not paths:
			return None, 1
		if len(paths)>1:
			closed = paths[0].isClosed()
			return len(paths), paths[0]._direction(closed)
		else:
			closed = paths[0].isClosed()
			return int(closed), paths[0]._direction(closed)

	#----------------------------------------------------------------------
	# make a profile on block
	# offset +/- defines direction = tool/2
	# return new blocks inside the blocks list
	#----------------------------------------------------------------------
	def profile(self, blocks, offset, overcut=False, name=None):
		undoinfo = []
		msg = ""
		newblocks = []
		for bid in reversed(blocks):
			if self.blocks[bid].name() in ("Header", "Footer"): continue
			newpath = []
			for path in self.toPath(bid):
				if name is not None:
					newname = Block.operationName(path.name, name)
				elif offset>0:
					newname = Block.operationName(path.name, "out")
				else:
					newname = Block.operationName(path.name, "in")

				if not path.isClosed():
					m = "Path: '%s' is OPEN"%(path.name)
					if m not in msg:
						if msg: msg += "\n"
						msg += m

#				print "ORIGINAL\n",path
				# Remove tiny segments
				path.removeZeroLength(abs(offset)/100.)
				# Convert very small arcs to lines
				path.convert2Lines(abs(offset)/10.)
				D = path.direction()
				if D==0: D=1
#				print "ZERO\n",path
				opath = path.offset(D*offset, newname)
#				print "OFFSET\n",opath
				if opath:
					opath.intersectSelf()
#					print "INTERSECT\n",opath
					opath.removeExcluded(path, D*offset)
#					print "EXCLUDE\n",opath
					opath.removeZeroLength(abs(offset)/100.)
#					print "REMOVE\n",opath
				opath = opath.split2contours()
				if opath:
					if overcut:
						for p in opath:
							p.overcut(D*offset)
					newpath.extend(opath)
			if newpath:
				# remember length to shift all new blocks the are inserted before
				before = len(newblocks)
				undoinfo.extend(self.importPath(bid+1, newpath, newblocks, True, False))
				new = len(newblocks)-before
				for i in range(before):
					newblocks[i] += new
				self.blocks[bid].enable = False
		self.addUndo(undoinfo)

		# return new blocks inside the blocks list
		del blocks[:]
		blocks.extend(newblocks)
		return msg

	#----------------------------------------------------------------------
	def _pocket(self, path, diameter, stepover, depth):
		#print "_pocket",depth
		if depth>10000: return None
		if depth == 0:
			offset = diameter / 2.0
		else:
			offset = diameter*stepover

#		print
#		print "PATH=",path
		opath = path.offset(offset)

		if not opath: return None

		opath.intersectSelf()
#		print
#		print "INTERSECT=",opath
		opath.removeExcluded(path, offset)
		opath.removeZeroLength(abs(offset)/100.)
		opath = opath.split2contours()

		if not opath: return None

		newpath = []
		for pout in opath:
			pin = self._pocket(pout, diameter, stepover, depth+1)
			if not pin:
				newpath.append(pout)

			#else:	# FIXME
				# 1. Find closest node that we can move with
				#    a straight line without intersecting the path
				# 2. rotate the pout to start from this node
				# 3. join with a normal line
				# else
				# join with a rapid move as a separate path
			elif len(pin)==1:
				# FIXME maybe it is dangerous!!
				# Have to check before making a straight move
				pin[0].join(pout)
				newpath.append(pin[0])

			else:
				# FIXME needs to check if we can go in normal move
				# needs to find the closest segment and rotate
				#pin[-1].join(pout)
				newpath.extend(pin)
				newpath.append(pout)
		return newpath

	#----------------------------------------------------------------------
	# make a pocket on block
	# return new blocks inside the blocks list
	#----------------------------------------------------------------------
	def pocket(self, blocks, diameter, stepover, name):
		undoinfo = []
		msg = ""
		newblocks = []
		for bid in reversed(blocks):
			if self.blocks[bid].name() in ("Header", "Footer"): continue
			newpath = []
			for path in self.toPath(bid):
				if not path.isClosed():
					m = "Path: '%s' is OPEN"%(path.name)
					if m not in msg:
						if msg: msg += "\n"
						msg += m
					path.close()

				# Remove tiny segments
				path.removeZeroLength(abs(diameter)/100.)
				# Convert very small arcs to lines
				path.convert2Lines(abs(diameter)/10.)

				D = path.direction()
				if D==0: D=1
				if name is None:
					path.name = Block.operationName(path.name, "pocket")
				else:
					path.name = Block.operationName(path.name, name)

				newpath.extend(self._pocket(path, -D*diameter, stepover, 0))

			if newpath:
				# remember length to shift all new blocks
				# the are inserted before
				before = len(newblocks)
				undoinfo.extend(self.importPath(bid+1, newpath,
					newblocks, True, False))
				new = len(newblocks)-before
				for i in range(before):
					newblocks[i] += new
				self.blocks[bid].enable = False
		self.addUndo(undoinfo)

		# return new blocks inside the blocks list
		del blocks[:]
		blocks.extend(newblocks)
		return msg

	#----------------------------------------------------------------------
	# draw a hole (circle with radius)
	#----------------------------------------------------------------------
	def hole(self, bid, radius):
		block = self.blocks[bid]

		# Find starting location
		self.initPath(bid)
		for i,line in enumerate(block):
			cmds = CNC.parseLine(line)
			if cmds is None: continue
			self.cnc.motionStart(cmds)
			self.cnc.motionEnd()

		# FIXME doesn't work

		# New lines to append
		pos = lid+1
		block.insert(pos, "g0 %s"%(self.fmt("x",self.cnc.x+radius)))
		pos += 1
		block.insert(pos, "g1 %s"%(self.fmt("z",-0.001)))
		pos += 1
		block.insert(pos, "g2 %s"%(self.fmt("i",-radius)))
		pos += 1

	#----------------------------------------------------------------------
	# Modify the lines according to the supplied function and arguments
	#----------------------------------------------------------------------
	def process(self, items, func, tabFunc, *args):
		undoinfo = []
		old = {}	# Last value
		new = {}	# New value

		for bid,lid in self.iterate(items):
			block = self.blocks[bid]

			if isinstance(lid, Tab) and tabFunc is not None:
				tid = block.tabs.index(lid)
				undoinfo.append(self.tabSetUndo(bid, tid, lid.save()))
				tabFunc(lid, *args)

			elif isinstance(lid, int):
				cmds = CNC.parseLine(block[lid])
				if cmds is None: continue

				# Collect all values
				new.clear()
				for cmd in cmds:
					c = cmd[0].upper()
					try:
						new[c] = float(cmd[1:])
					except:
						new[c] = 0.0

				# Modify values with func
				if func(new, old, *args):
					# Reconstruct new cmd
					newcmd = []
					for cmd in cmds:
						c = cmd[0].upper()
						old[c] = new[c]
						newcmd.append(self.fmt(cmd[0],new[c]))
					undoinfo.append(self.setLineUndo(bid,lid," ".join(newcmd)))

		# FIXME I should add it later, check all functions using it
		self.addUndo(undoinfo)

	#----------------------------------------------------------------------
	# Move position by dx,dy,dz
	#----------------------------------------------------------------------
	def moveFunc(self, new, old, dx, dy, dz):
		changed = False
		if 'X' in new:
			changed = True
			new['X'] += dx
		if 'Y' in new:
			changed = True
			new['Y'] += dy
		if 'Z' in new:
			changed = True
			new['Z'] += dz
		return changed

	#----------------------------------------------------------------------
	def orderLines(self, items, direction):
		if direction == "UP":
			self.orderUp(items)
		elif direction == "DOWN":
			self.orderDown(items)
		else:
			pass

	#----------------------------------------------------------------------
	# Move position by dx,dy,dz
	#----------------------------------------------------------------------
	def moveLines(self, items, dx, dy, dz=0.0):
		return self.process(items, self.moveFunc, Tab.move, dx, dy, dz)

	#----------------------------------------------------------------------
	# Rotate position by c(osine), s(ine) of an angle around center (x0,y0)
	#----------------------------------------------------------------------
	def rotateFunc(self, new, old, c, s, x0, y0):
		if 'X' not in new and 'Y' not in new: return False
		x = getValue('X',new,old)
		y = getValue('Y',new,old)
		new['X'] = c*(x-x0) - s*(y-y0) + x0
		new['Y'] = s*(x-x0) + c*(y-y0) + y0

		if 'I' in new or 'J' in new:
			i = getValue('I',new,old)
			j = getValue('J',new,old)
			new['I'] = c*i - s*j
			new['J'] = s*i + c*j
		return True

	#----------------------------------------------------------------------
	# Rotate items around optional center (on XY plane)
	# ang in degrees (counter-clockwise)
	#----------------------------------------------------------------------
	def rotateLines(self, items, ang, x0=0.0, y0=0.0):
		a = math.radians(ang)
		c = math.cos(a)
		s = math.sin(a)
		if ang in (0.0,90.0,180.0,270.0,-90.0,-180.0,-270.0):
			c = round(c)	# round numbers to avoid nasty extra digits
			s = round(s)
		return self.process(items, self.rotateFunc, None, c, s, x0, y0)

	#----------------------------------------------------------------------
	# Transform (rototranslate) position with the following function:
	#	 xn = c*x - s*y + xo
	#	 yn = s*x + c*y + yo
	# it is like the rotate but the rotation center is not defined
	#----------------------------------------------------------------------
	def transformFunc(self, new, old, c, s, xo, yo):
		if 'X' not in new and 'Y' not in new: return False
		x = getValue('X',new,old)
		y = getValue('Y',new,old)
		new['X'] = c*x - s*y + xo
		new['Y'] = s*x + c*y + yo

		if 'I' in new or 'J' in new:
			i = getValue('I',new,old)
			j = getValue('J',new,old)
			new['I'] = c*i - s*j
			new['J'] = s*i + c*j
		return True

	#----------------------------------------------------------------------
	# Use the orientation information to orient selected code
	#----------------------------------------------------------------------
	def orientLines(self, items):
		if not self.orient.valid: return "ERROR: Orientation information is not valid"
		c = math.cos(self.orient.phi)
		s = math.sin(self.orient.phi)
		return self.process(items, self.transformFunc, Tab.transform, c, s,
					self.orient.xo, self.orient.yo)

	#----------------------------------------------------------------------
	# Mirror Horizontal
	#----------------------------------------------------------------------
	def mirrorHFunc(self, new, old, *kw):
		changed = False
		for axis in 'XI':
			if axis in new:
				new[axis] = -new[axis]
				changed = True
		g = int(getValue('G',new,old))
		if g==2:
			new['G'] = 3
		elif g==3:
			new['G'] = 2
		return changed

	#----------------------------------------------------------------------
	# Mirror Vertical
	#----------------------------------------------------------------------
	def mirrorVFunc(self, new, old, *kw):
		changed = False
		for axis in 'YJ':
			if axis in new:
				new[axis] = -new[axis]
				changed = True
		g = int(getValue('G',new,old))
		if g==2:
			new['G'] = 3
		elif g==3:
			new['G'] = 2
		return changed

	#----------------------------------------------------------------------
	# Mirror horizontally/vertically
	#----------------------------------------------------------------------
	def mirrorHLines(self, items):
		return self.process(items, self.mirrorHFunc, None)

	#----------------------------------------------------------------------
	def mirrorVLines(self, items):
		return self.process(items, self.mirrorVFunc, None)

	#----------------------------------------------------------------------
	# Round all digits with accuracy
	#----------------------------------------------------------------------
	def roundFunc(self, new, old):
		for name,value in new.items():
			new[name] = round(value,CNC.digits)
		return bool(new)

	#----------------------------------------------------------------------
	# Round line by the amount of digits
	#----------------------------------------------------------------------
	def roundLines(self, items, acc=None):
		if acc is not None: CNC.digits = acc
		return self.process(items, self.roundFunc, None)

	#----------------------------------------------------------------------
	# Inkscape g-code tools on slice/slice it raises the tool to the
	# safe height then plunges again.
	# Comment out all these patterns
	#
	# FIXME needs re-working...
	#----------------------------------------------------------------------
	def inkscapeLines(self):
		undoinfo = []

		# Loop over all blocks
		self.initPath()
		newlines = []
		#last = None
		last = -1	# line location when it was last raised with dx=dy=0.0

		#for line in self.iterate():
		#for bid,block in enumerate(self.blocks):
		#	for li,line in enumerate(block):
		for line in self.lines():
			# step id
			# 0 - normal cutting z<0
			# 1 - z>0 raised  with dx=dy=0.0
			# 2 - z<0 plunged with dx=dy=0.0
			cmd = CNC.parseLine(line)
			if cmd is None:
				newlines.append(line)
				continue
			self.cnc.motionStart(cmd)
			xyz = self.cnc.motionPath()
			if self.cnc.dx==0.0 and self.cnc.dy==0.0:
				if self.cnc.z>0.0 and self.cnc.dz>0.0:
					last = len(newlines)
					#last = bid, li

				#elif self.cnc.z<0.0 and self.cnc.dz<0.0 and last is not None:
				elif self.cnc.z<0.0 and self.cnc.dz<0.0 and last>=0:
					# comment out all lines from last
					#lb, ll = last
					#while bid!=lb or li!=ll:
					#	b = self.blocks[lb]
					#	line = b[ll]
					#	if line and line[0] not in ("(","%"):
					#		undoinfo.append(b.setLineUndo(ll,"(%s)"%(line)))
					#	ll += 1
					#	if ll>=len(b):
					#		lb += 1
					#		ll = 0
					# last = None
					for i in range(last,len(newlines)):
						s = newlines[i]
						if s and s[0] != '(':
							newlines[i] = "(%s)"%(s)
					last = -1
			else:
				#last = None
				last = -1
			newlines.append(line)
			self.cnc.motionEnd()

		self.addUndo(self.setLinesUndo(newlines))

	#----------------------------------------------------------------------
	# Remove the line number for lines
	#----------------------------------------------------------------------
	def removeNlines(self, items):
		pass

	#----------------------------------------------------------------------
	# Re-arrange using genetic algorithms a set of blocks to minimize
	# rapid movements.
	#----------------------------------------------------------------------
	def optimize(self, items):
		n = len(items)

		matrix = []
		for i in range(n):
			matrix.append([0.0] * n)

		# Find distances between blocks (end to start)
		for i in range(n):
			block = self.blocks[items[i]]
			x1 = block.ex
			y1 = block.ey
			for j in range(n):
				if i==j: continue
				block = self.blocks[items[j]]
				x2 = block.sx
				y2 = block.sy
				dx = x1-x2
				dy = y1-y2
				matrix[i][j] = sqrt(dx*dx + dy*dy)
		#from pprint import pprint
		#pprint(matrix)

		best = [0]
		unvisited = range(1,n)
		while unvisited:
			last = best[-1]
			row = matrix[last]
			# from all the unvisited places search the closest one
			mindist = 1e30
			for i,u in enumerate(unvisited):
				d = row[u]
				if d < mindist:
					mindist = d
					si = i
			best.append(unvisited.pop(si))
		#print "best=",best

		undoinfo = []
		for i in range(len(best)):
			b = best[i]
			if i==b: continue
			ptr = best.index(i)
			# swap i,b in items
			undoinfo.append(self.swapBlockUndo(items[i], items[b]))
			# swap i,ptr in best
			best[i], best[ptr] = best[ptr], best[i]
		self.addUndo(undoinfo, "Optimize")

	#----------------------------------------------------------------------
	# Use probe information to modify the g-code to autolevel
	#----------------------------------------------------------------------
	def compile(self):
		autolevel = not self.probe.isEmpty()
		lines  = [self.cnc.startup]
		paths  = [None]
		self.initPath()

		for i,block in enumerate(self.blocks):
			if not block.enable: continue
			for j,line in enumerate(block):
				newcmd = []
				cmds = CNC.parseLine2(line)
				if cmds is None: continue
				if isinstance(cmds,str) or isinstance(cmds,unicode):
					cmds = CNC.breakLine(cmds)
				else:
					# either CodeType or tuple, list[] append at it as is
					lines.append(cmds)
					if isinstance(cmds,types.CodeType) or isinstance(cmds,int):
						paths.append(None)
					else:
						paths.append((i,j))
					continue

				skip   = False
				expand = None
				self.cnc.motionStart(cmds)

				if autolevel and self.cnc.gcode in (1,2,3):
					xyz = self.cnc.motionPath()
					if not xyz:
						# while auto-levelling, do not ignore non-movement
						# commands, just append the line as-is
						lines.append(line)
						paths.append(None)
					else:
						extra = ""
						for c in cmds:
							if c[0].upper() not in ('G', 'X', 'Y', 'Z','I','J','K'):
								extra += c
<<<<<<< HEAD
						#extra = ''.join([c for x in cmds
						#		if c[0].upper() not in ('G', 'X', 'Y', 'Z','I','J','K')])

=======
>>>>>>> f57ea0e8
						x1,y1,z1 = xyz[0]
						for x2,y2,z2 in xyz[1:]:
							for x,y,z in self.probe.splitLine(x1,y1,z1,x2,y2,z2):
								lines.append(" G1%s%s%s%s"%\
									(self.fmt("X",x/self.cnc.unit),
									 self.fmt("Y",y/self.cnc.unit),
									 self.fmt("Z",z/self.cnc.unit),
									 extra))
								paths.append((i,j))
								extra = ""
							x1,y1,z1 = x2,y2,z2
						lines[-1] = lines[-1].strip()
					self.cnc.motionEnd()
					continue
				else:
					# FIXME expansion policy here variable needed
					# Canned cycles
					if CNC.drillPolicy==1 and \
					   self.cnc.gcode in (81,82,83,85,86,89):
						expand = self.cnc.macroGroupG8X()
					# Tool change
					elif self.cnc.mval == 6:
						if CNC.toolPolicy == 0:
							pass	# send to grbl
						elif CNC.toolPolicy == 1:
							skip = True	# skip whole line
						elif CNC.toolPolicy >= 2:
							expand = CNC.compile(self.cnc.toolChange())
					self.cnc.motionEnd()

				if expand:
					lines.extend(expand)
					paths.extend([None]*len(expand))
					expand = None
					continue
				elif skip:
					skip = False
					continue

				for cmd in cmds:
					c = cmd[0]
					try: value = float(cmd[1:])
					except: value = 0.0
					if c.upper() in ("F","X","Y","Z","I","J","K","R","P"):
						cmd = self.fmt(c,value)
					else:
						opt = ERROR_HANDLING.get(cmd.upper(),0)
						if opt == SKIP: cmd = None
					if cmd is not None:
						newcmd.append(cmd)

				lines.append("".join(newcmd))
				paths.append((i,j))

		return lines,paths

#if __name__=="__main__":
#	orient = Orient()
#	orient.add(  0,  0, 100, 50)
#	orient.add( 50, 10, 150, 60)
#	orient.add(100, 20, 200, 70)
#	phi,xo,yo = orient.solve()
#	print phi,degrees(phi),xo,yo
#
#	orient.clear()
#	orient.add(  0,  0, -50, 100)
#	orient.add( 50, 10, -60, 150)
#	orient.add(100, 20, -70, 200)
#	phi,xo,yo = orient.solve()
#	print phi,degrees(phi),xo,yo
#
#	import pdb; pdb.set_trace()
#	#print Block.operationName("door","in")
#	print Block.operationName("door [in:2,cut:0.1]","cut:0.5")
#	print Block.operationName("door [in:2,cut:0.1]","in")<|MERGE_RESOLUTION|>--- conflicted
+++ resolved
@@ -3802,14 +3802,8 @@
 					else:
 						extra = ""
 						for c in cmds:
-							if c[0].upper() not in ('G', 'X', 'Y', 'Z','I','J','K'):
+							if c[0].upper() not in ('G','X','Y','Z','I','J','K'):
 								extra += c
-<<<<<<< HEAD
-						#extra = ''.join([c for x in cmds
-						#		if c[0].upper() not in ('G', 'X', 'Y', 'Z','I','J','K')])
-
-=======
->>>>>>> f57ea0e8
 						x1,y1,z1 = xyz[0]
 						for x2,y2,z2 in xyz[1:]:
 							for x,y,z in self.probe.splitLine(x1,y1,z1,x2,y2,z2):

--- conflicted
+++ resolved
@@ -230,21 +230,12 @@
         if len(self.CleanPath) > 0:
             self.recurse()
 
-<<<<<<< HEAD
-	def eliminateOutsideIslands(self):
-		self.insideIslandList = []
-		for island in self.islands:
-			for path in self.outpaths :
-				if path.isPathInside(island)>=0:
-					self.insideIslandList.append(island)
-=======
     def eliminateOutsideIslands(self):
         self.insideIslandList = []
         for island in self.islands:
             for path in self.outpaths:
                 if island.isPathInside(path) >= 0:
                     self.insideIslandList.append(island)
->>>>>>> c5d86b6f
 
     def inoutprofile(self):
         if self.depth == 0:
@@ -378,23 +369,6 @@
         cleanpath = cleanpath.split2contours()
         self.CleanPath.extend(cleanpath)
 
-<<<<<<< HEAD
-	def getNewPathAndIslands(self):
-		if len(self.CleanPath)==1:
-			self.childrenOutpath = self.CleanPath
-		else :
-			for elt in self.CleanPath: #List of paths
-				for elt2 in self.CleanPath :
-						ins = elt.isPathInside(elt2)==1
-						ident = elt2.isidentical(elt)
-						addedelt2  = elt2 in self.childrenIslands 
-						if ins and not ident and not addedelt2 :
-							self.childrenIslands.append(elt2)
-			for elt in self.CleanPath: #List of paths
-				for elt2 in self.CleanPath:
-						if not elt2 in self.childrenIslands and not elt2 in self.childrenOutpath:
-							self.childrenOutpath.append(elt2)
-=======
     def getNewPathAndIslands(self):
         if len(self.CleanPath) == 1:
             self.childrenOutpath = self.CleanPath
@@ -413,7 +387,6 @@
                         and elt2 not in self.childrenOutpath
                     ):
                         self.childrenOutpath.append(elt2)
->>>>>>> c5d86b6f
 
     def getPaths(self):
         if len(self.CleanPath) > 0:
